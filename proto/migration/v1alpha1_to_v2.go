package migration

import (
	"github.com/pkg/errors"
	"github.com/prysmaticlabs/prysm/v3/beacon-chain/state"
	"github.com/prysmaticlabs/prysm/v3/encoding/bytesutil"
	"github.com/prysmaticlabs/prysm/v3/encoding/ssz"
	enginev1 "github.com/prysmaticlabs/prysm/v3/proto/engine/v1"
	ethpbv1 "github.com/prysmaticlabs/prysm/v3/proto/eth/v1"
	ethpbv2 "github.com/prysmaticlabs/prysm/v3/proto/eth/v2"
	ethpbalpha "github.com/prysmaticlabs/prysm/v3/proto/prysm/v1alpha1"
	"google.golang.org/protobuf/proto"
)

// V1Alpha1BeaconBlockAltairToV2 converts a v1alpha1 Altair beacon block to a v2 Altair block.
func V1Alpha1BeaconBlockAltairToV2(v1alpha1Block *ethpbalpha.BeaconBlockAltair) (*ethpbv2.BeaconBlockAltair, error) {
	marshaledBlk, err := proto.Marshal(v1alpha1Block)
	if err != nil {
		return nil, errors.Wrap(err, "could not marshal block")
	}
	v2Block := &ethpbv2.BeaconBlockAltair{}
	if err := proto.Unmarshal(marshaledBlk, v2Block); err != nil {
		return nil, errors.Wrap(err, "could not unmarshal block")
	}
	return v2Block, nil
}

// AltairToV1Alpha1SignedBlock converts a v2 SignedBeaconBlockAltair proto to a v1alpha1 proto.
func AltairToV1Alpha1SignedBlock(altairBlk *ethpbv2.SignedBeaconBlockAltair) (*ethpbalpha.SignedBeaconBlockAltair, error) {
	marshaledBlk, err := proto.Marshal(altairBlk)
	if err != nil {
		return nil, errors.Wrap(err, "could not marshal block")
	}
	v1alpha1Block := &ethpbalpha.SignedBeaconBlockAltair{}
	if err := proto.Unmarshal(marshaledBlk, v1alpha1Block); err != nil {
		return nil, errors.Wrap(err, "could not unmarshal block")
	}
	return v1alpha1Block, nil
}

// BellatrixToV1Alpha1SignedBlock converts a v2 SignedBeaconBlockBellatrix proto to a v1alpha1 proto.
func BellatrixToV1Alpha1SignedBlock(bellatrixBlk *ethpbv2.SignedBeaconBlockBellatrix) (*ethpbalpha.SignedBeaconBlockBellatrix, error) {
	marshaledBlk, err := proto.Marshal(bellatrixBlk)
	if err != nil {
		return nil, errors.Wrap(err, "could not marshal block")
	}
	v1alpha1Block := &ethpbalpha.SignedBeaconBlockBellatrix{}
	if err := proto.Unmarshal(marshaledBlk, v1alpha1Block); err != nil {
		return nil, errors.Wrap(err, "could not unmarshal block")
	}
	return v1alpha1Block, nil
}

// BlindedBellatrixToV1Alpha1SignedBlock converts a v2 SignedBlindedBeaconBlockBellatrix proto to a v1alpha1 proto.
func BlindedBellatrixToV1Alpha1SignedBlock(bellatrixBlk *ethpbv2.SignedBlindedBeaconBlockBellatrix) (*ethpbalpha.SignedBlindedBeaconBlockBellatrix, error) {
	marshaledBlk, err := proto.Marshal(bellatrixBlk)
	if err != nil {
		return nil, errors.Wrap(err, "could not marshal block")
	}
	v1alpha1Block := &ethpbalpha.SignedBlindedBeaconBlockBellatrix{}
	if err := proto.Unmarshal(marshaledBlk, v1alpha1Block); err != nil {
		return nil, errors.Wrap(err, "could not unmarshal block")
	}
	return v1alpha1Block, nil
}

// V1Alpha1BeaconBlockBellatrixToV2 converts a v1alpha1 Bellatrix beacon block to a v2
// Bellatrix block.
func V1Alpha1BeaconBlockBellatrixToV2(v1alpha1Block *ethpbalpha.BeaconBlockBellatrix) (*ethpbv2.BeaconBlockBellatrix, error) {
	marshaledBlk, err := proto.Marshal(v1alpha1Block)
	if err != nil {
		return nil, errors.Wrap(err, "could not marshal block")
	}
	v2Block := &ethpbv2.BeaconBlockBellatrix{}
	if err := proto.Unmarshal(marshaledBlk, v2Block); err != nil {
		return nil, errors.Wrap(err, "could not unmarshal block")
	}
	return v2Block, nil
}

<<<<<<< HEAD
// V1Alpha1BeaconBlockEip4844ToV2 converts a v1alpha1 EIP-4844 beacon block to a v2
// EIP-4844 block.
func V1Alpha1BeaconBlockEip4844ToV2(v1alpha1Block *ethpbalpha.BeaconBlockWithBlobKZGs) (*ethpbv2.BeaconBlockEip4844, error) {
=======
// V1Alpha1BeaconBlockBlindedBellatrixToV2Blinded converts a v1alpha1 Blinded Bellatrix beacon block to a v2 Blinded Bellatrix block.
func V1Alpha1BeaconBlockBlindedBellatrixToV2Blinded(v1alpha1Block *ethpbalpha.BlindedBeaconBlockBellatrix) (*ethpbv2.BlindedBeaconBlockBellatrix, error) {
>>>>>>> 211c5c2c
	marshaledBlk, err := proto.Marshal(v1alpha1Block)
	if err != nil {
		return nil, errors.Wrap(err, "could not marshal block")
	}
<<<<<<< HEAD
	v2Block := &ethpbv2.BeaconBlockEip4844{}
=======
	v2Block := &ethpbv2.BlindedBeaconBlockBellatrix{}
>>>>>>> 211c5c2c
	if err := proto.Unmarshal(marshaledBlk, v2Block); err != nil {
		return nil, errors.Wrap(err, "could not unmarshal block")
	}
	return v2Block, nil
}

// V1Alpha1BeaconBlockBellatrixToV2Blinded converts a v1alpha1 Bellatrix beacon block to a v2
// blinded Bellatrix block.
func V1Alpha1BeaconBlockBellatrixToV2Blinded(v1alpha1Block *ethpbalpha.BeaconBlockBellatrix) (*ethpbv2.BlindedBeaconBlockBellatrix, error) {
	sourceProposerSlashings := v1alpha1Block.Body.ProposerSlashings
	resultProposerSlashings := make([]*ethpbv1.ProposerSlashing, len(sourceProposerSlashings))
	for i, s := range sourceProposerSlashings {
		resultProposerSlashings[i] = &ethpbv1.ProposerSlashing{
			SignedHeader_1: &ethpbv1.SignedBeaconBlockHeader{
				Message: &ethpbv1.BeaconBlockHeader{
					Slot:          s.Header_1.Header.Slot,
					ProposerIndex: s.Header_1.Header.ProposerIndex,
					ParentRoot:    bytesutil.SafeCopyBytes(s.Header_1.Header.ParentRoot),
					StateRoot:     bytesutil.SafeCopyBytes(s.Header_1.Header.StateRoot),
					BodyRoot:      bytesutil.SafeCopyBytes(s.Header_1.Header.BodyRoot),
				},
				Signature: bytesutil.SafeCopyBytes(s.Header_1.Signature),
			},
			SignedHeader_2: &ethpbv1.SignedBeaconBlockHeader{
				Message: &ethpbv1.BeaconBlockHeader{
					Slot:          s.Header_2.Header.Slot,
					ProposerIndex: s.Header_2.Header.ProposerIndex,
					ParentRoot:    bytesutil.SafeCopyBytes(s.Header_2.Header.ParentRoot),
					StateRoot:     bytesutil.SafeCopyBytes(s.Header_2.Header.StateRoot),
					BodyRoot:      bytesutil.SafeCopyBytes(s.Header_2.Header.BodyRoot),
				},
				Signature: bytesutil.SafeCopyBytes(s.Header_2.Signature),
			},
		}
	}

	sourceAttesterSlashings := v1alpha1Block.Body.AttesterSlashings
	resultAttesterSlashings := make([]*ethpbv1.AttesterSlashing, len(sourceAttesterSlashings))
	for i, s := range sourceAttesterSlashings {
		att1Indices := make([]uint64, len(s.Attestation_1.AttestingIndices))
		copy(att1Indices, s.Attestation_1.AttestingIndices)
		att2Indices := make([]uint64, len(s.Attestation_2.AttestingIndices))
		copy(att2Indices, s.Attestation_2.AttestingIndices)
		resultAttesterSlashings[i] = &ethpbv1.AttesterSlashing{
			Attestation_1: &ethpbv1.IndexedAttestation{
				AttestingIndices: att1Indices,
				Data: &ethpbv1.AttestationData{
					Slot:            s.Attestation_1.Data.Slot,
					Index:           s.Attestation_1.Data.CommitteeIndex,
					BeaconBlockRoot: bytesutil.SafeCopyBytes(s.Attestation_1.Data.BeaconBlockRoot),
					Source: &ethpbv1.Checkpoint{
						Epoch: s.Attestation_1.Data.Source.Epoch,
						Root:  bytesutil.SafeCopyBytes(s.Attestation_1.Data.Source.Root),
					},
					Target: &ethpbv1.Checkpoint{
						Epoch: s.Attestation_1.Data.Target.Epoch,
						Root:  bytesutil.SafeCopyBytes(s.Attestation_1.Data.Target.Root),
					},
				},
				Signature: bytesutil.SafeCopyBytes(s.Attestation_1.Signature),
			},
			Attestation_2: &ethpbv1.IndexedAttestation{
				AttestingIndices: att2Indices,
				Data: &ethpbv1.AttestationData{
					Slot:            s.Attestation_2.Data.Slot,
					Index:           s.Attestation_2.Data.CommitteeIndex,
					BeaconBlockRoot: bytesutil.SafeCopyBytes(s.Attestation_2.Data.BeaconBlockRoot),
					Source: &ethpbv1.Checkpoint{
						Epoch: s.Attestation_2.Data.Source.Epoch,
						Root:  bytesutil.SafeCopyBytes(s.Attestation_2.Data.Source.Root),
					},
					Target: &ethpbv1.Checkpoint{
						Epoch: s.Attestation_2.Data.Target.Epoch,
						Root:  bytesutil.SafeCopyBytes(s.Attestation_2.Data.Target.Root),
					},
				},
				Signature: bytesutil.SafeCopyBytes(s.Attestation_2.Signature),
			},
		}
	}

	sourceAttestations := v1alpha1Block.Body.Attestations
	resultAttestations := make([]*ethpbv1.Attestation, len(sourceAttestations))
	for i, a := range sourceAttestations {
		resultAttestations[i] = &ethpbv1.Attestation{
			AggregationBits: bytesutil.SafeCopyBytes(a.AggregationBits),
			Data: &ethpbv1.AttestationData{
				Slot:            a.Data.Slot,
				Index:           a.Data.CommitteeIndex,
				BeaconBlockRoot: bytesutil.SafeCopyBytes(a.Data.BeaconBlockRoot),
				Source: &ethpbv1.Checkpoint{
					Epoch: a.Data.Source.Epoch,
					Root:  bytesutil.SafeCopyBytes(a.Data.Source.Root),
				},
				Target: &ethpbv1.Checkpoint{
					Epoch: a.Data.Target.Epoch,
					Root:  bytesutil.SafeCopyBytes(a.Data.Target.Root),
				},
			},
			Signature: bytesutil.SafeCopyBytes(a.Signature),
		}
	}

	sourceDeposits := v1alpha1Block.Body.Deposits
	resultDeposits := make([]*ethpbv1.Deposit, len(sourceDeposits))
	for i, d := range sourceDeposits {
		resultDeposits[i] = &ethpbv1.Deposit{
			Proof: bytesutil.SafeCopy2dBytes(d.Proof),
			Data: &ethpbv1.Deposit_Data{
				Pubkey:                bytesutil.SafeCopyBytes(d.Data.PublicKey),
				WithdrawalCredentials: bytesutil.SafeCopyBytes(d.Data.WithdrawalCredentials),
				Amount:                d.Data.Amount,
				Signature:             bytesutil.SafeCopyBytes(d.Data.Signature),
			},
		}
	}

	sourceExits := v1alpha1Block.Body.VoluntaryExits
	resultExits := make([]*ethpbv1.SignedVoluntaryExit, len(sourceExits))
	for i, e := range sourceExits {
		resultExits[i] = &ethpbv1.SignedVoluntaryExit{
			Message: &ethpbv1.VoluntaryExit{
				Epoch:          e.Exit.Epoch,
				ValidatorIndex: e.Exit.ValidatorIndex,
			},
			Signature: bytesutil.SafeCopyBytes(e.Signature),
		}
	}

	transactionsRoot, err := ssz.TransactionsRoot(v1alpha1Block.Body.ExecutionPayload.Transactions)
	if err != nil {
		return nil, errors.Wrapf(err, "could not calculate transactions root")
	}

	resultBlockBody := &ethpbv2.BlindedBeaconBlockBodyBellatrix{
		RandaoReveal: bytesutil.SafeCopyBytes(v1alpha1Block.Body.RandaoReveal),
		Eth1Data: &ethpbv1.Eth1Data{
			DepositRoot:  bytesutil.SafeCopyBytes(v1alpha1Block.Body.Eth1Data.DepositRoot),
			DepositCount: v1alpha1Block.Body.Eth1Data.DepositCount,
			BlockHash:    bytesutil.SafeCopyBytes(v1alpha1Block.Body.Eth1Data.BlockHash),
		},
		Graffiti:          bytesutil.SafeCopyBytes(v1alpha1Block.Body.Graffiti),
		ProposerSlashings: resultProposerSlashings,
		AttesterSlashings: resultAttesterSlashings,
		Attestations:      resultAttestations,
		Deposits:          resultDeposits,
		VoluntaryExits:    resultExits,
		SyncAggregate: &ethpbv1.SyncAggregate{
			SyncCommitteeBits:      bytesutil.SafeCopyBytes(v1alpha1Block.Body.SyncAggregate.SyncCommitteeBits),
			SyncCommitteeSignature: bytesutil.SafeCopyBytes(v1alpha1Block.Body.SyncAggregate.SyncCommitteeSignature),
		},
		ExecutionPayloadHeader: &enginev1.ExecutionPayloadHeader{
			ParentHash:       bytesutil.SafeCopyBytes(v1alpha1Block.Body.ExecutionPayload.ParentHash),
			FeeRecipient:     bytesutil.SafeCopyBytes(v1alpha1Block.Body.ExecutionPayload.FeeRecipient),
			StateRoot:        bytesutil.SafeCopyBytes(v1alpha1Block.Body.ExecutionPayload.StateRoot),
			ReceiptsRoot:     bytesutil.SafeCopyBytes(v1alpha1Block.Body.ExecutionPayload.ReceiptsRoot),
			LogsBloom:        bytesutil.SafeCopyBytes(v1alpha1Block.Body.ExecutionPayload.LogsBloom),
			PrevRandao:       bytesutil.SafeCopyBytes(v1alpha1Block.Body.ExecutionPayload.PrevRandao),
			BlockNumber:      v1alpha1Block.Body.ExecutionPayload.BlockNumber,
			GasLimit:         v1alpha1Block.Body.ExecutionPayload.GasLimit,
			GasUsed:          v1alpha1Block.Body.ExecutionPayload.GasUsed,
			Timestamp:        v1alpha1Block.Body.ExecutionPayload.Timestamp,
			ExtraData:        bytesutil.SafeCopyBytes(v1alpha1Block.Body.ExecutionPayload.ExtraData),
			BaseFeePerGas:    bytesutil.SafeCopyBytes(v1alpha1Block.Body.ExecutionPayload.BaseFeePerGas),
			BlockHash:        bytesutil.SafeCopyBytes(v1alpha1Block.Body.ExecutionPayload.BlockHash),
			TransactionsRoot: transactionsRoot[:],
		},
	}
	v2Block := &ethpbv2.BlindedBeaconBlockBellatrix{
		Slot:          v1alpha1Block.Slot,
		ProposerIndex: v1alpha1Block.ProposerIndex,
		ParentRoot:    bytesutil.SafeCopyBytes(v1alpha1Block.ParentRoot),
		StateRoot:     bytesutil.SafeCopyBytes(v1alpha1Block.StateRoot),
		Body:          resultBlockBody,
	}
	return v2Block, nil
}

// V1Alpha1BeaconBlockEip4844ToV2Blinded converts a v1alpha1 Eip4844 beacon block to a v2
// blinded Eip4844 block.
func V1Alpha1BeaconBlockEip4844ToV2Blinded(v1alpha1Block *ethpbalpha.BeaconBlockWithBlobKZGs) (*ethpbv2.BlindedBeaconBlockEip4844, error) {
	sourceProposerSlashings := v1alpha1Block.Body.ProposerSlashings
	resultProposerSlashings := make([]*ethpbv1.ProposerSlashing, len(sourceProposerSlashings))
	for i, s := range sourceProposerSlashings {
		resultProposerSlashings[i] = &ethpbv1.ProposerSlashing{
			SignedHeader_1: &ethpbv1.SignedBeaconBlockHeader{
				Message: &ethpbv1.BeaconBlockHeader{
					Slot:          s.Header_1.Header.Slot,
					ProposerIndex: s.Header_1.Header.ProposerIndex,
					ParentRoot:    bytesutil.SafeCopyBytes(s.Header_1.Header.ParentRoot),
					StateRoot:     bytesutil.SafeCopyBytes(s.Header_1.Header.StateRoot),
					BodyRoot:      bytesutil.SafeCopyBytes(s.Header_1.Header.BodyRoot),
				},
				Signature: bytesutil.SafeCopyBytes(s.Header_1.Signature),
			},
			SignedHeader_2: &ethpbv1.SignedBeaconBlockHeader{
				Message: &ethpbv1.BeaconBlockHeader{
					Slot:          s.Header_2.Header.Slot,
					ProposerIndex: s.Header_2.Header.ProposerIndex,
					ParentRoot:    bytesutil.SafeCopyBytes(s.Header_2.Header.ParentRoot),
					StateRoot:     bytesutil.SafeCopyBytes(s.Header_2.Header.StateRoot),
					BodyRoot:      bytesutil.SafeCopyBytes(s.Header_2.Header.BodyRoot),
				},
				Signature: bytesutil.SafeCopyBytes(s.Header_2.Signature),
			},
		}
	}

	sourceAttesterSlashings := v1alpha1Block.Body.AttesterSlashings
	resultAttesterSlashings := make([]*ethpbv1.AttesterSlashing, len(sourceAttesterSlashings))
	for i, s := range sourceAttesterSlashings {
		att1Indices := make([]uint64, len(s.Attestation_1.AttestingIndices))
		copy(att1Indices, s.Attestation_1.AttestingIndices)
		att2Indices := make([]uint64, len(s.Attestation_2.AttestingIndices))
		copy(att2Indices, s.Attestation_2.AttestingIndices)
		resultAttesterSlashings[i] = &ethpbv1.AttesterSlashing{
			Attestation_1: &ethpbv1.IndexedAttestation{
				AttestingIndices: att1Indices,
				Data: &ethpbv1.AttestationData{
					Slot:            s.Attestation_1.Data.Slot,
					Index:           s.Attestation_1.Data.CommitteeIndex,
					BeaconBlockRoot: bytesutil.SafeCopyBytes(s.Attestation_1.Data.BeaconBlockRoot),
					Source: &ethpbv1.Checkpoint{
						Epoch: s.Attestation_1.Data.Source.Epoch,
						Root:  bytesutil.SafeCopyBytes(s.Attestation_1.Data.Source.Root),
					},
					Target: &ethpbv1.Checkpoint{
						Epoch: s.Attestation_1.Data.Target.Epoch,
						Root:  bytesutil.SafeCopyBytes(s.Attestation_1.Data.Target.Root),
					},
				},
				Signature: bytesutil.SafeCopyBytes(s.Attestation_1.Signature),
			},
			Attestation_2: &ethpbv1.IndexedAttestation{
				AttestingIndices: att2Indices,
				Data: &ethpbv1.AttestationData{
					Slot:            s.Attestation_2.Data.Slot,
					Index:           s.Attestation_2.Data.CommitteeIndex,
					BeaconBlockRoot: bytesutil.SafeCopyBytes(s.Attestation_2.Data.BeaconBlockRoot),
					Source: &ethpbv1.Checkpoint{
						Epoch: s.Attestation_2.Data.Source.Epoch,
						Root:  bytesutil.SafeCopyBytes(s.Attestation_2.Data.Source.Root),
					},
					Target: &ethpbv1.Checkpoint{
						Epoch: s.Attestation_2.Data.Target.Epoch,
						Root:  bytesutil.SafeCopyBytes(s.Attestation_2.Data.Target.Root),
					},
				},
				Signature: bytesutil.SafeCopyBytes(s.Attestation_2.Signature),
			},
		}
	}

	sourceAttestations := v1alpha1Block.Body.Attestations
	resultAttestations := make([]*ethpbv1.Attestation, len(sourceAttestations))
	for i, a := range sourceAttestations {
		resultAttestations[i] = &ethpbv1.Attestation{
			AggregationBits: bytesutil.SafeCopyBytes(a.AggregationBits),
			Data: &ethpbv1.AttestationData{
				Slot:            a.Data.Slot,
				Index:           a.Data.CommitteeIndex,
				BeaconBlockRoot: bytesutil.SafeCopyBytes(a.Data.BeaconBlockRoot),
				Source: &ethpbv1.Checkpoint{
					Epoch: a.Data.Source.Epoch,
					Root:  bytesutil.SafeCopyBytes(a.Data.Source.Root),
				},
				Target: &ethpbv1.Checkpoint{
					Epoch: a.Data.Target.Epoch,
					Root:  bytesutil.SafeCopyBytes(a.Data.Target.Root),
				},
			},
			Signature: bytesutil.SafeCopyBytes(a.Signature),
		}
	}

	sourceDeposits := v1alpha1Block.Body.Deposits
	resultDeposits := make([]*ethpbv1.Deposit, len(sourceDeposits))
	for i, d := range sourceDeposits {
		resultDeposits[i] = &ethpbv1.Deposit{
			Proof: bytesutil.SafeCopy2dBytes(d.Proof),
			Data: &ethpbv1.Deposit_Data{
				Pubkey:                bytesutil.SafeCopyBytes(d.Data.PublicKey),
				WithdrawalCredentials: bytesutil.SafeCopyBytes(d.Data.WithdrawalCredentials),
				Amount:                d.Data.Amount,
				Signature:             bytesutil.SafeCopyBytes(d.Data.Signature),
			},
		}
	}

	sourceExits := v1alpha1Block.Body.VoluntaryExits
	resultExits := make([]*ethpbv1.SignedVoluntaryExit, len(sourceExits))
	for i, e := range sourceExits {
		resultExits[i] = &ethpbv1.SignedVoluntaryExit{
			Message: &ethpbv1.VoluntaryExit{
				Epoch:          e.Exit.Epoch,
				ValidatorIndex: e.Exit.ValidatorIndex,
			},
			Signature: bytesutil.SafeCopyBytes(e.Signature),
		}
	}

	transactionsRoot, err := ssz.TransactionsRoot(v1alpha1Block.Body.ExecutionPayload.Transactions)
	if err != nil {
		return nil, errors.Wrapf(err, "could not calculate transactions root")
	}

	resultBlockBody := &ethpbv2.BlindedBeaconBlockBodyEip4844{
		RandaoReveal: bytesutil.SafeCopyBytes(v1alpha1Block.Body.RandaoReveal),
		Eth1Data: &ethpbv1.Eth1Data{
			DepositRoot:  bytesutil.SafeCopyBytes(v1alpha1Block.Body.Eth1Data.DepositRoot),
			DepositCount: v1alpha1Block.Body.Eth1Data.DepositCount,
			BlockHash:    bytesutil.SafeCopyBytes(v1alpha1Block.Body.Eth1Data.BlockHash),
		},
		Graffiti:          bytesutil.SafeCopyBytes(v1alpha1Block.Body.Graffiti),
		ProposerSlashings: resultProposerSlashings,
		AttesterSlashings: resultAttesterSlashings,
		Attestations:      resultAttestations,
		Deposits:          resultDeposits,
		VoluntaryExits:    resultExits,
		SyncAggregate: &ethpbv1.SyncAggregate{
			SyncCommitteeBits:      bytesutil.SafeCopyBytes(v1alpha1Block.Body.SyncAggregate.SyncCommitteeBits),
			SyncCommitteeSignature: bytesutil.SafeCopyBytes(v1alpha1Block.Body.SyncAggregate.SyncCommitteeSignature),
		},
		ExecutionPayloadHeader: &enginev1.ExecutionPayloadHeader{
			ParentHash:       bytesutil.SafeCopyBytes(v1alpha1Block.Body.ExecutionPayload.ParentHash),
			FeeRecipient:     bytesutil.SafeCopyBytes(v1alpha1Block.Body.ExecutionPayload.FeeRecipient),
			StateRoot:        bytesutil.SafeCopyBytes(v1alpha1Block.Body.ExecutionPayload.StateRoot),
			ReceiptsRoot:     bytesutil.SafeCopyBytes(v1alpha1Block.Body.ExecutionPayload.ReceiptsRoot),
			LogsBloom:        bytesutil.SafeCopyBytes(v1alpha1Block.Body.ExecutionPayload.LogsBloom),
			PrevRandao:       bytesutil.SafeCopyBytes(v1alpha1Block.Body.ExecutionPayload.PrevRandao),
			BlockNumber:      v1alpha1Block.Body.ExecutionPayload.BlockNumber,
			GasLimit:         v1alpha1Block.Body.ExecutionPayload.GasLimit,
			GasUsed:          v1alpha1Block.Body.ExecutionPayload.GasUsed,
			Timestamp:        v1alpha1Block.Body.ExecutionPayload.Timestamp,
			ExtraData:        bytesutil.SafeCopyBytes(v1alpha1Block.Body.ExecutionPayload.ExtraData),
			BaseFeePerGas:    bytesutil.SafeCopyBytes(v1alpha1Block.Body.ExecutionPayload.BaseFeePerGas),
			BlockHash:        bytesutil.SafeCopyBytes(v1alpha1Block.Body.ExecutionPayload.BlockHash),
			TransactionsRoot: transactionsRoot[:],
		},
		BlobKzgs: bytesutil.SafeCopy2dBytes(v1alpha1Block.Body.BlobKzgs),
	}
	v2Block := &ethpbv2.BlindedBeaconBlockEip4844{
		Slot:          v1alpha1Block.Slot,
		ProposerIndex: v1alpha1Block.ProposerIndex,
		ParentRoot:    bytesutil.SafeCopyBytes(v1alpha1Block.ParentRoot),
		StateRoot:     bytesutil.SafeCopyBytes(v1alpha1Block.StateRoot),
		Body:          resultBlockBody,
	}
	return v2Block, nil
}

// BeaconStateAltairToProto converts a state.BeaconState object to its protobuf equivalent.
func BeaconStateAltairToProto(altairState state.BeaconState) (*ethpbv2.BeaconState, error) {
	sourceFork := altairState.Fork()
	sourceLatestBlockHeader := altairState.LatestBlockHeader()
	sourceEth1Data := altairState.Eth1Data()
	sourceEth1DataVotes := altairState.Eth1DataVotes()
	sourceValidators := altairState.Validators()
	sourceJustificationBits := altairState.JustificationBits()
	sourcePrevJustifiedCheckpoint := altairState.PreviousJustifiedCheckpoint()
	sourceCurrJustifiedCheckpoint := altairState.CurrentJustifiedCheckpoint()
	sourceFinalizedCheckpoint := altairState.FinalizedCheckpoint()

	resultEth1DataVotes := make([]*ethpbv1.Eth1Data, len(sourceEth1DataVotes))
	for i, vote := range sourceEth1DataVotes {
		resultEth1DataVotes[i] = &ethpbv1.Eth1Data{
			DepositRoot:  bytesutil.SafeCopyBytes(vote.DepositRoot),
			DepositCount: vote.DepositCount,
			BlockHash:    bytesutil.SafeCopyBytes(vote.BlockHash),
		}
	}
	resultValidators := make([]*ethpbv1.Validator, len(sourceValidators))
	for i, validator := range sourceValidators {
		resultValidators[i] = &ethpbv1.Validator{
			Pubkey:                     bytesutil.SafeCopyBytes(validator.PublicKey),
			WithdrawalCredentials:      bytesutil.SafeCopyBytes(validator.WithdrawalCredentials),
			EffectiveBalance:           validator.EffectiveBalance,
			Slashed:                    validator.Slashed,
			ActivationEligibilityEpoch: validator.ActivationEligibilityEpoch,
			ActivationEpoch:            validator.ActivationEpoch,
			ExitEpoch:                  validator.ExitEpoch,
			WithdrawableEpoch:          validator.WithdrawableEpoch,
		}
	}

	sourcePrevEpochParticipation, err := altairState.PreviousEpochParticipation()
	if err != nil {
		return nil, errors.Wrap(err, "could not get previous epoch participation")
	}
	sourceCurrEpochParticipation, err := altairState.CurrentEpochParticipation()
	if err != nil {
		return nil, errors.Wrap(err, "could not get current epoch participation")
	}
	sourceInactivityScores, err := altairState.InactivityScores()
	if err != nil {
		return nil, errors.Wrap(err, "could not get inactivity scores")
	}
	sourceCurrSyncCommittee, err := altairState.CurrentSyncCommittee()
	if err != nil {
		return nil, errors.Wrap(err, "could not get current sync committee")
	}
	sourceNextSyncCommittee, err := altairState.NextSyncCommittee()
	if err != nil {
		return nil, errors.Wrap(err, "could not get next sync committee")
	}

	result := &ethpbv2.BeaconState{
		GenesisTime:           altairState.GenesisTime(),
		GenesisValidatorsRoot: bytesutil.SafeCopyBytes(altairState.GenesisValidatorsRoot()),
		Slot:                  altairState.Slot(),
		Fork: &ethpbv1.Fork{
			PreviousVersion: bytesutil.SafeCopyBytes(sourceFork.PreviousVersion),
			CurrentVersion:  bytesutil.SafeCopyBytes(sourceFork.CurrentVersion),
			Epoch:           sourceFork.Epoch,
		},
		LatestBlockHeader: &ethpbv1.BeaconBlockHeader{
			Slot:          sourceLatestBlockHeader.Slot,
			ProposerIndex: sourceLatestBlockHeader.ProposerIndex,
			ParentRoot:    bytesutil.SafeCopyBytes(sourceLatestBlockHeader.ParentRoot),
			StateRoot:     bytesutil.SafeCopyBytes(sourceLatestBlockHeader.StateRoot),
			BodyRoot:      bytesutil.SafeCopyBytes(sourceLatestBlockHeader.BodyRoot),
		},
		BlockRoots:      bytesutil.SafeCopy2dBytes(altairState.BlockRoots()),
		StateRoots:      bytesutil.SafeCopy2dBytes(altairState.StateRoots()),
		HistoricalRoots: bytesutil.SafeCopy2dBytes(altairState.HistoricalRoots()),
		Eth1Data: &ethpbv1.Eth1Data{
			DepositRoot:  bytesutil.SafeCopyBytes(sourceEth1Data.DepositRoot),
			DepositCount: sourceEth1Data.DepositCount,
			BlockHash:    bytesutil.SafeCopyBytes(sourceEth1Data.BlockHash),
		},
		Eth1DataVotes:              resultEth1DataVotes,
		Eth1DepositIndex:           altairState.Eth1DepositIndex(),
		Validators:                 resultValidators,
		Balances:                   altairState.Balances(),
		RandaoMixes:                bytesutil.SafeCopy2dBytes(altairState.RandaoMixes()),
		Slashings:                  altairState.Slashings(),
		PreviousEpochParticipation: bytesutil.SafeCopyBytes(sourcePrevEpochParticipation),
		CurrentEpochParticipation:  bytesutil.SafeCopyBytes(sourceCurrEpochParticipation),
		JustificationBits:          bytesutil.SafeCopyBytes(sourceJustificationBits),
		PreviousJustifiedCheckpoint: &ethpbv1.Checkpoint{
			Epoch: sourcePrevJustifiedCheckpoint.Epoch,
			Root:  bytesutil.SafeCopyBytes(sourcePrevJustifiedCheckpoint.Root),
		},
		CurrentJustifiedCheckpoint: &ethpbv1.Checkpoint{
			Epoch: sourceCurrJustifiedCheckpoint.Epoch,
			Root:  bytesutil.SafeCopyBytes(sourceCurrJustifiedCheckpoint.Root),
		},
		FinalizedCheckpoint: &ethpbv1.Checkpoint{
			Epoch: sourceFinalizedCheckpoint.Epoch,
			Root:  bytesutil.SafeCopyBytes(sourceFinalizedCheckpoint.Root),
		},
		InactivityScores: sourceInactivityScores,
		CurrentSyncCommittee: &ethpbv2.SyncCommittee{
			Pubkeys:         bytesutil.SafeCopy2dBytes(sourceCurrSyncCommittee.Pubkeys),
			AggregatePubkey: bytesutil.SafeCopyBytes(sourceCurrSyncCommittee.AggregatePubkey),
		},
		NextSyncCommittee: &ethpbv2.SyncCommittee{
			Pubkeys:         bytesutil.SafeCopy2dBytes(sourceNextSyncCommittee.Pubkeys),
			AggregatePubkey: bytesutil.SafeCopyBytes(sourceNextSyncCommittee.AggregatePubkey),
		},
	}

	return result, nil
}

// BeaconStateBellatrixToProto converts a state.BeaconState object to its protobuf equivalent.
func BeaconStateBellatrixToProto(st state.BeaconState) (*ethpbv2.BeaconStateBellatrix, error) {
	sourceFork := st.Fork()
	sourceLatestBlockHeader := st.LatestBlockHeader()
	sourceEth1Data := st.Eth1Data()
	sourceEth1DataVotes := st.Eth1DataVotes()
	sourceValidators := st.Validators()
	sourceJustificationBits := st.JustificationBits()
	sourcePrevJustifiedCheckpoint := st.PreviousJustifiedCheckpoint()
	sourceCurrJustifiedCheckpoint := st.CurrentJustifiedCheckpoint()
	sourceFinalizedCheckpoint := st.FinalizedCheckpoint()

	resultEth1DataVotes := make([]*ethpbv1.Eth1Data, len(sourceEth1DataVotes))
	for i, vote := range sourceEth1DataVotes {
		resultEth1DataVotes[i] = &ethpbv1.Eth1Data{
			DepositRoot:  bytesutil.SafeCopyBytes(vote.DepositRoot),
			DepositCount: vote.DepositCount,
			BlockHash:    bytesutil.SafeCopyBytes(vote.BlockHash),
		}
	}
	resultValidators := make([]*ethpbv1.Validator, len(sourceValidators))
	for i, validator := range sourceValidators {
		resultValidators[i] = &ethpbv1.Validator{
			Pubkey:                     bytesutil.SafeCopyBytes(validator.PublicKey),
			WithdrawalCredentials:      bytesutil.SafeCopyBytes(validator.WithdrawalCredentials),
			EffectiveBalance:           validator.EffectiveBalance,
			Slashed:                    validator.Slashed,
			ActivationEligibilityEpoch: validator.ActivationEligibilityEpoch,
			ActivationEpoch:            validator.ActivationEpoch,
			ExitEpoch:                  validator.ExitEpoch,
			WithdrawableEpoch:          validator.WithdrawableEpoch,
		}
	}

	sourcePrevEpochParticipation, err := st.PreviousEpochParticipation()
	if err != nil {
		return nil, errors.Wrap(err, "could not get previous epoch participation")
	}
	sourceCurrEpochParticipation, err := st.CurrentEpochParticipation()
	if err != nil {
		return nil, errors.Wrap(err, "could not get current epoch participation")
	}
	sourceInactivityScores, err := st.InactivityScores()
	if err != nil {
		return nil, errors.Wrap(err, "could not get inactivity scores")
	}
	sourceCurrSyncCommittee, err := st.CurrentSyncCommittee()
	if err != nil {
		return nil, errors.Wrap(err, "could not get current sync committee")
	}
	sourceNextSyncCommittee, err := st.NextSyncCommittee()
	if err != nil {
		return nil, errors.Wrap(err, "could not get next sync committee")
	}
	sourceLatestExecutionPayloadHeader, err := st.LatestExecutionPayloadHeader()
	if err != nil {
		return nil, errors.Wrap(err, "could not get latest execution payload header")
	}

	result := &ethpbv2.BeaconStateBellatrix{
		GenesisTime:           st.GenesisTime(),
		GenesisValidatorsRoot: bytesutil.SafeCopyBytes(st.GenesisValidatorsRoot()),
		Slot:                  st.Slot(),
		Fork: &ethpbv1.Fork{
			PreviousVersion: bytesutil.SafeCopyBytes(sourceFork.PreviousVersion),
			CurrentVersion:  bytesutil.SafeCopyBytes(sourceFork.CurrentVersion),
			Epoch:           sourceFork.Epoch,
		},
		LatestBlockHeader: &ethpbv1.BeaconBlockHeader{
			Slot:          sourceLatestBlockHeader.Slot,
			ProposerIndex: sourceLatestBlockHeader.ProposerIndex,
			ParentRoot:    bytesutil.SafeCopyBytes(sourceLatestBlockHeader.ParentRoot),
			StateRoot:     bytesutil.SafeCopyBytes(sourceLatestBlockHeader.StateRoot),
			BodyRoot:      bytesutil.SafeCopyBytes(sourceLatestBlockHeader.BodyRoot),
		},
		BlockRoots:      bytesutil.SafeCopy2dBytes(st.BlockRoots()),
		StateRoots:      bytesutil.SafeCopy2dBytes(st.StateRoots()),
		HistoricalRoots: bytesutil.SafeCopy2dBytes(st.HistoricalRoots()),
		Eth1Data: &ethpbv1.Eth1Data{
			DepositRoot:  bytesutil.SafeCopyBytes(sourceEth1Data.DepositRoot),
			DepositCount: sourceEth1Data.DepositCount,
			BlockHash:    bytesutil.SafeCopyBytes(sourceEth1Data.BlockHash),
		},
		Eth1DataVotes:              resultEth1DataVotes,
		Eth1DepositIndex:           st.Eth1DepositIndex(),
		Validators:                 resultValidators,
		Balances:                   st.Balances(),
		RandaoMixes:                bytesutil.SafeCopy2dBytes(st.RandaoMixes()),
		Slashings:                  st.Slashings(),
		PreviousEpochParticipation: bytesutil.SafeCopyBytes(sourcePrevEpochParticipation),
		CurrentEpochParticipation:  bytesutil.SafeCopyBytes(sourceCurrEpochParticipation),
		JustificationBits:          bytesutil.SafeCopyBytes(sourceJustificationBits),
		PreviousJustifiedCheckpoint: &ethpbv1.Checkpoint{
			Epoch: sourcePrevJustifiedCheckpoint.Epoch,
			Root:  bytesutil.SafeCopyBytes(sourcePrevJustifiedCheckpoint.Root),
		},
		CurrentJustifiedCheckpoint: &ethpbv1.Checkpoint{
			Epoch: sourceCurrJustifiedCheckpoint.Epoch,
			Root:  bytesutil.SafeCopyBytes(sourceCurrJustifiedCheckpoint.Root),
		},
		FinalizedCheckpoint: &ethpbv1.Checkpoint{
			Epoch: sourceFinalizedCheckpoint.Epoch,
			Root:  bytesutil.SafeCopyBytes(sourceFinalizedCheckpoint.Root),
		},
		InactivityScores: sourceInactivityScores,
		CurrentSyncCommittee: &ethpbv2.SyncCommittee{
			Pubkeys:         bytesutil.SafeCopy2dBytes(sourceCurrSyncCommittee.Pubkeys),
			AggregatePubkey: bytesutil.SafeCopyBytes(sourceCurrSyncCommittee.AggregatePubkey),
		},
		NextSyncCommittee: &ethpbv2.SyncCommittee{
			Pubkeys:         bytesutil.SafeCopy2dBytes(sourceNextSyncCommittee.Pubkeys),
			AggregatePubkey: bytesutil.SafeCopyBytes(sourceNextSyncCommittee.AggregatePubkey),
		},
		LatestExecutionPayloadHeader: &enginev1.ExecutionPayloadHeader{
			ParentHash:       bytesutil.SafeCopyBytes(sourceLatestExecutionPayloadHeader.ParentHash),
			FeeRecipient:     bytesutil.SafeCopyBytes(sourceLatestExecutionPayloadHeader.FeeRecipient),
			StateRoot:        bytesutil.SafeCopyBytes(sourceLatestExecutionPayloadHeader.StateRoot),
			ReceiptsRoot:     bytesutil.SafeCopyBytes(sourceLatestExecutionPayloadHeader.ReceiptsRoot),
			LogsBloom:        bytesutil.SafeCopyBytes(sourceLatestExecutionPayloadHeader.LogsBloom),
			PrevRandao:       bytesutil.SafeCopyBytes(sourceLatestExecutionPayloadHeader.PrevRandao),
			BlockNumber:      sourceLatestExecutionPayloadHeader.BlockNumber,
			GasLimit:         sourceLatestExecutionPayloadHeader.GasLimit,
			GasUsed:          sourceLatestExecutionPayloadHeader.GasUsed,
			Timestamp:        sourceLatestExecutionPayloadHeader.Timestamp,
			ExtraData:        bytesutil.SafeCopyBytes(sourceLatestExecutionPayloadHeader.ExtraData),
			BaseFeePerGas:    bytesutil.SafeCopyBytes(sourceLatestExecutionPayloadHeader.BaseFeePerGas),
			BlockHash:        bytesutil.SafeCopyBytes(sourceLatestExecutionPayloadHeader.BlockHash),
			TransactionsRoot: bytesutil.SafeCopyBytes(sourceLatestExecutionPayloadHeader.TransactionsRoot),
		},
	}

	return result, nil
}

func V1Alpha1SignedContributionAndProofToV2(alphaContribution *ethpbalpha.SignedContributionAndProof) *ethpbv2.SignedContributionAndProof {
	result := &ethpbv2.SignedContributionAndProof{
		Message: &ethpbv2.ContributionAndProof{
			AggregatorIndex: alphaContribution.Message.AggregatorIndex,
			Contribution: &ethpbv2.SyncCommitteeContribution{
				Slot:              alphaContribution.Message.Contribution.Slot,
				BeaconBlockRoot:   alphaContribution.Message.Contribution.BlockRoot,
				SubcommitteeIndex: alphaContribution.Message.Contribution.SubcommitteeIndex,
				AggregationBits:   alphaContribution.Message.Contribution.AggregationBits,
				Signature:         alphaContribution.Message.Contribution.Signature,
			},
			SelectionProof: alphaContribution.Message.SelectionProof,
		},
		Signature: alphaContribution.Signature,
	}
	return result
}<|MERGE_RESOLUTION|>--- conflicted
+++ resolved
@@ -78,23 +78,28 @@
 	return v2Block, nil
 }
 
-<<<<<<< HEAD
 // V1Alpha1BeaconBlockEip4844ToV2 converts a v1alpha1 EIP-4844 beacon block to a v2
 // EIP-4844 block.
 func V1Alpha1BeaconBlockEip4844ToV2(v1alpha1Block *ethpbalpha.BeaconBlockWithBlobKZGs) (*ethpbv2.BeaconBlockEip4844, error) {
-=======
+	marshaledBlk, err := proto.Marshal(v1alpha1Block)
+	if err != nil {
+		return nil, errors.Wrap(err, "could not marshal block")
+	}
+	v2Block := &ethpbv2.BeaconBlockEip4844{}
+	if err := proto.Unmarshal(marshaledBlk, v2Block); err != nil {
+		return nil, errors.Wrap(err, "could not unmarshal block")
+	}
+	return v2Block, nil
+}
+
 // V1Alpha1BeaconBlockBlindedBellatrixToV2Blinded converts a v1alpha1 Blinded Bellatrix beacon block to a v2 Blinded Bellatrix block.
 func V1Alpha1BeaconBlockBlindedBellatrixToV2Blinded(v1alpha1Block *ethpbalpha.BlindedBeaconBlockBellatrix) (*ethpbv2.BlindedBeaconBlockBellatrix, error) {
->>>>>>> 211c5c2c
 	marshaledBlk, err := proto.Marshal(v1alpha1Block)
 	if err != nil {
 		return nil, errors.Wrap(err, "could not marshal block")
 	}
-<<<<<<< HEAD
-	v2Block := &ethpbv2.BeaconBlockEip4844{}
-=======
+
 	v2Block := &ethpbv2.BlindedBeaconBlockBellatrix{}
->>>>>>> 211c5c2c
 	if err := proto.Unmarshal(marshaledBlk, v2Block); err != nil {
 		return nil, errors.Wrap(err, "could not unmarshal block")
 	}
