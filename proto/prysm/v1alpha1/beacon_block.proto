// Copyright 2020 Prysmatic Labs.
//
// Licensed under the Apache License, Version 2.0 (the "License");
// you may not use this file except in compliance with the License.
// You may obtain a copy of the License at
//
//     http://www.apache.org/licenses/LICENSE-2.0
//
// Unless required by applicable law or agreed to in writing, software
// distributed under the License is distributed on an "AS IS" BASIS,
// WITHOUT WARRANTIES OR CONDITIONS OF ANY KIND, either express or implied.
// See the License for the specific language governing permissions and
// limitations under the License.
syntax = "proto3";

package ethereum.eth.v1alpha1;

import "proto/eth/ext/options.proto";
import "proto/prysm/v1alpha1/attestation.proto";
import "proto/prysm/v1alpha1/withdrawals.proto";
import "proto/engine/v1/execution_engine.proto";

option csharp_namespace = "Ethereum.Eth.v1alpha1";
option go_package = "github.com/prysmaticlabs/prysm/proto/prysm/v1alpha1;eth";
option java_multiple_files = true;
option java_outer_classname = "BeaconBlockProto";
option java_package = "org.ethereum.eth.v1alpha1";
option php_namespace = "Ethereum\\Eth\\v1alpha1";

message GenericSignedBeaconBlock {
    oneof block {
        // Representing a signed, phase 0 beacon block.
        SignedBeaconBlock phase0 = 1;

        // Representing a signed, post-Altair fork beacon block.
        SignedBeaconBlockAltair altair = 2;

        // Representing a signed, post-Bellatrix fork beacon block.
        SignedBeaconBlockBellatrix bellatrix = 3;

        // Representing a signed, post-Bellatrix fork blinded beacon block.
        SignedBlindedBeaconBlockBellatrix blinded_bellatrix = 4;

<<<<<<< HEAD
        // Representing a signed, eip4844 compatible fork beacon block and blob.
        SignedBeaconBlockWithBlobKZGsAndBlobsSidecar eip4844 = 5;
=======
        // Representing a signed, post-Capella fork beacon block.
        SignedBeaconBlockCapella capella = 5;

        // Representing a signed, post-Capella fork blinded beacon block.
        SignedBlindedBeaconBlockCapella blinded_capella = 6;
>>>>>>> 616cfd33
    }
}

message GenericBeaconBlock {
    oneof block {
        // Representing a phase 0 beacon block.
        BeaconBlock phase0 = 1;

        // Representing a post-Altair fork beacon block.
        BeaconBlockAltair altair = 2;

        // Representing a post-Bellatrix fork beacon block.
        BeaconBlockBellatrix bellatrix = 3;

        // Representing a post-Bellatrix fork blinded beacon block.
        BlindedBeaconBlockBellatrix blinded_bellatrix = 4;

<<<<<<< HEAD
        // Representing an eip4844 fork beacon block and blob.
        BeaconBlockWithBlobKZGsAndBlobsSidecar eip4844 = 5;
=======
        // Representing a post-Capella fork beacon block.
        BeaconBlockCapella capella = 5;

        // Representing a post-Capella fork blinded beacon block.
        BlindedBeaconBlockCapella blinded_capella = 6;
>>>>>>> 616cfd33
    }
}

// The Ethereum consensus beacon block. The message does not contain a validator signature.
message BeaconBlock {
    // Beacon chain slot that this block represents.
    uint64 slot = 1 [(ethereum.eth.ext.cast_type) = "github.com/prysmaticlabs/prysm/consensus-types/primitives.Slot"];

    // Validator index of the validator that proposed the block header.
    uint64 proposer_index = 2 [(ethereum.eth.ext.cast_type) = "github.com/prysmaticlabs/prysm/consensus-types/primitives.ValidatorIndex"];

    // 32 byte root of the parent block.
    bytes parent_root = 3 [(ethereum.eth.ext.ssz_size) = "32"];

    // 32 byte root of the resulting state after processing this block.
    bytes state_root = 4 [(ethereum.eth.ext.ssz_size) = "32"];

    // The block body itself.
    BeaconBlockBody body = 5;
}

// The signed version of beacon block.
message SignedBeaconBlock {
    // The unsigned beacon block itself.
    BeaconBlock block = 1;

    // 96 byte BLS signature from the validator that produced this block.
    bytes signature = 2 [(ethereum.eth.ext.ssz_size) = "96"];
}

// The unsigned version of a (HF1) beacon block. The message does not contain a validator signature.
message BeaconBlockAltair {
    // Beacon chain slot that this block represents.
    uint64 slot = 1 [(ethereum.eth.ext.cast_type) = "github.com/prysmaticlabs/prysm/consensus-types/primitives.Slot"];

    // Validator index of the validator that proposed the block header.
    uint64 proposer_index = 2 [(ethereum.eth.ext.cast_type) = "github.com/prysmaticlabs/prysm/consensus-types/primitives.ValidatorIndex"];

    // 32 byte root of the parent block.
    bytes parent_root = 3 [(ethereum.eth.ext.ssz_size) = "32"];

    // 32 byte root of the resulting state after processing this block.
    bytes state_root = 4 [(ethereum.eth.ext.ssz_size) = "32"];

    // The  beacon block body.
    BeaconBlockBodyAltair body = 5;
}

// The signed version of a (HF1) beacon block.
message SignedBeaconBlockAltair {
    // The unsigned beacon block itself.
    BeaconBlockAltair block = 1;

    // 96 byte BLS signature from the validator that produced this block.
    bytes signature = 2 [(ethereum.eth.ext.ssz_size) = "96"];
}

// The block body of an Ethereum consensus beacon block.
message BeaconBlockBody {
    // The validators RANDAO reveal 96 byte value.
    bytes randao_reveal = 1 [(ethereum.eth.ext.ssz_size) = "96"];

    // A reference to the Ethereum 1.x chain.
    Eth1Data eth1_data = 2;

    // 32 byte field of arbitrary data. This field may contain any data and
    // is not used for anything other than a fun message.
    bytes graffiti = 3 [(ethereum.eth.ext.ssz_size) = "32"];

    // Block operations
    // Refer to spec constants at https://github.com/ethereum/consensus-specs/blob/dev/specs/core/0_beacon-chain.md#max-operations-per-block

    // At most MAX_PROPOSER_SLASHINGS.
    repeated ProposerSlashing proposer_slashings = 4 [(ethereum.eth.ext.ssz_max) = "16"];

    // At most MAX_ATTESTER_SLASHINGS.
    repeated AttesterSlashing attester_slashings = 5 [(ethereum.eth.ext.ssz_max) = "2"];

    // At most MAX_ATTESTATIONS.
    repeated Attestation attestations = 6 [(ethereum.eth.ext.ssz_max) = "128"];

    // At most MAX_DEPOSITS.
    repeated Deposit deposits = 7 [(ethereum.eth.ext.ssz_max) = "16"];

    // At most MAX_VOLUNTARY_EXITS.
    repeated SignedVoluntaryExit voluntary_exits = 8 [(ethereum.eth.ext.ssz_max) = "16"];
}


// The block body of an (HF1) beacon block.
// The new addition for  is SyncAggregate for light client support.
message BeaconBlockBodyAltair {
    // The validators RANDAO reveal 96 byte value.
    bytes randao_reveal = 1 [(ethereum.eth.ext.ssz_size) = "96"];

    // A reference to the Ethereum 1.x chain.
    Eth1Data eth1_data = 2;

    // 32 byte field of arbitrary data. This field may contain any data and
    // is not used for anything other than a fun message.
    bytes graffiti = 3 [(ethereum.eth.ext.ssz_size) = "32"];

    // Block operations
    // Refer to spec constants at https://github.com/ethereum/consensus-specs/blob/dev/specs/core/0_beacon-chain.md#max-operations-per-block

    // At most MAX_PROPOSER_SLASHINGS.
    repeated ProposerSlashing proposer_slashings = 4 [(ethereum.eth.ext.ssz_max) = "16"];

    // At most MAX_ATTESTER_SLASHINGS.
    repeated AttesterSlashing attester_slashings = 5 [(ethereum.eth.ext.ssz_max) = "2"];

    // At most MAX_ATTESTATIONS.
    repeated Attestation attestations = 6 [(ethereum.eth.ext.ssz_max) = "128"];

    // At most MAX_DEPOSITS.
    repeated Deposit deposits = 7 [(ethereum.eth.ext.ssz_max) = "16"];

    // At most MAX_VOLUNTARY_EXITS.
    repeated SignedVoluntaryExit voluntary_exits = 8 [(ethereum.eth.ext.ssz_max) = "16"];

    // Sync aggregate object to track sync committee votes for light client support. [New in ]
    SyncAggregate sync_aggregate = 9;
}

// Proposer slashings are proofs that a slashable offense has been committed by
// proposing two conflicting blocks from the same validator.
message ProposerSlashing {
    // First conflicting signed block header.
    SignedBeaconBlockHeader header_1 = 2;

    // Second conflicting signed block header.
    SignedBeaconBlockHeader header_2 = 3;
}

// Attestor slashings are proofs that a slashable offense has been committed by
// attestating to two conflicting pieces of information by the same validator.
message AttesterSlashing {
    // First conflicting attestation.
    IndexedAttestation attestation_1 = 1;

    // Second conflicting attestation.
    IndexedAttestation attestation_2 = 2;
}

// Deposit into the Ethereum consensus from the Ethereum 1.x deposit contract.
message Deposit {
    // DepositData that is encoded into a deposit signature.
    message Data {
        // 48 byte BLS public key of the validator.
        bytes public_key = 1 [(ethereum.eth.ext.ssz_size) = "48", (ethereum.eth.ext.spec_name) = "pubkey"];

        // A 32 byte hash of the withdrawal address public key.
        bytes withdrawal_credentials = 2 [(ethereum.eth.ext.ssz_size) = "32"];

        // Deposit amount in gwei.
        uint64 amount = 3;

        // 96 byte signature from the validators public key.
        bytes signature = 4 [(ethereum.eth.ext.ssz_size) = "96"];
    }
    // 32 byte roots in the deposit tree branch.
    repeated bytes proof = 1 [(ethereum.eth.ext.ssz_size) = "33,32"];

    Data data = 2;
}

// A message that represents a validator signaling that they want to voluntarily
// withdraw from the active validator set. The message does not contain a
// validator signature.
message VoluntaryExit {
    // The epoch on when exit request becomes valid.
    uint64 epoch = 1 [(ethereum.eth.ext.cast_type) = "github.com/prysmaticlabs/prysm/consensus-types/primitives.Epoch"];

    // Index of the exiting validator.
    uint64 validator_index = 2 [(ethereum.eth.ext.cast_type) = "github.com/prysmaticlabs/prysm/consensus-types/primitives.ValidatorIndex"];
}

// The signed version of voluntary exit.
message SignedVoluntaryExit {
    // The unsigned voluntary exit itself.
    VoluntaryExit exit = 1;

    // Validator's 96 byte signature
    bytes signature = 2 [(ethereum.eth.ext.ssz_size) = "96"];
}

// Eth1Data represents references to the Ethereum 1.x deposit contract.
message Eth1Data {
    // The 32 byte deposit tree root for the last deposit included in this
    // block.
    bytes deposit_root = 1 [(ethereum.eth.ext.ssz_size) = "32"];

    // The total number of deposits included in the beacon chain since genesis
    // including the deposits in this block.
    uint64 deposit_count = 2;

    // The 32 byte block hash of the Ethereum 1.x block considered for deposit
    // inclusion.
    bytes block_hash = 3 [(ethereum.eth.ext.ssz_size) = "32"];
}

// A beacon block header is essentially a beacon block with only a reference to
// the beacon body as a 32 byte merkle tree root. This type of message is more
// lightweight than a full beacon block. The message does not contain
// a validator signature.
message BeaconBlockHeader {
    // Beacon chain slot that this block represents.
    uint64 slot = 1 [(ethereum.eth.ext.cast_type) = "github.com/prysmaticlabs/prysm/consensus-types/primitives.Slot"];

    // Validator index of the validator that proposed the block header.
    uint64 proposer_index = 2 [(ethereum.eth.ext.cast_type) = "github.com/prysmaticlabs/prysm/consensus-types/primitives.ValidatorIndex"];

    // 32 byte merkle tree root of the parent ssz encoded block.
    bytes parent_root = 3 [(ethereum.eth.ext.ssz_size) = "32"];

    // 32 byte merkle tree root of the resulting ssz encoded state after processing this block.
    bytes state_root = 4 [(ethereum.eth.ext.ssz_size) = "32"];

    // 32 byte merkle tree root of the ssz encoded block body.
    bytes body_root = 5 [(ethereum.eth.ext.ssz_size) = "32"];
}

message SignedBeaconBlockHeader {
    // The unsigned beacon block header itself.
    BeaconBlockHeader header = 1;

    // 96 byte BLS signature from the validator that produced this block header.
    bytes signature = 2 [(ethereum.eth.ext.ssz_size) = "96"];
}

message IndexedAttestation {
    repeated uint64 attesting_indices = 1 [(ethereum.eth.ext.ssz_max) = "2048"];

    AttestationData data = 2;

    // 96 bytes aggregate signature.
    bytes signature = 3 [(ethereum.eth.ext.ssz_size) = "96"];
}

// The sync aggregate object for the beacon chain to track sync committee votes and to
// support light client infra.
message SyncAggregate {
    // Sync committee bits as Bitvector to track votes.
    bytes sync_committee_bits = 1 [(ethereum.eth.ext.ssz_size) = "sync_committee_bytes.size", (ethereum.eth.ext.cast_type) = "sync_committee_bits.type"];

    // BLS aggregated signature of the sync committee for the ones that voted.
    bytes sync_committee_signature = 2 [(ethereum.eth.ext.ssz_size) = "96"];
}

message SignedBeaconBlockBellatrix {
    // The unsigned beacon block itself.
    BeaconBlockBellatrix block = 1;

    // 96 byte BLS signature from the validator that produced this block.
    bytes signature = 2 [(ethereum.eth.ext.ssz_size) = "96"];
}

message BeaconBlockBellatrix {
    // Beacon chain slot that this block represents.
    uint64 slot = 1 [(ethereum.eth.ext.cast_type) = "github.com/prysmaticlabs/prysm/consensus-types/primitives.Slot"];

    // Validator index of the validator that proposed the block header.
    uint64 proposer_index = 2 [(ethereum.eth.ext.cast_type) = "github.com/prysmaticlabs/prysm/consensus-types/primitives.ValidatorIndex"];

    // 32 byte root of the parent block.
    bytes parent_root = 3 [(ethereum.eth.ext.ssz_size) = "32"];

    // 32 byte root of the resulting state after processing this block.
    bytes state_root = 4 [(ethereum.eth.ext.ssz_size) = "32"];

    // The beacon block body.
    BeaconBlockBodyBellatrix body = 5;
}

message BeaconBlockBodyBellatrix {
    // The validators RANDAO reveal 96 byte value.
    bytes randao_reveal = 1 [(ethereum.eth.ext.ssz_size) = "96"];

    // A reference to the Ethereum 1.x chain.
    Eth1Data eth1_data = 2;

    // 32 byte field of arbitrary data. This field may contain any data and
    // is not used for anything other than a fun message.
    bytes graffiti = 3 [(ethereum.eth.ext.ssz_size) = "32"];

    // Block operations
    // Refer to spec constants at https://github.com/ethereum/consensus-specs/blob/dev/specs/core/0_beacon-chain.md#max-operations-per-block

    // At most MAX_PROPOSER_SLASHINGS.
    repeated ProposerSlashing proposer_slashings = 4 [(ethereum.eth.ext.ssz_max) = "16"];

    // At most MAX_ATTESTER_SLASHINGS.
    repeated AttesterSlashing attester_slashings = 5 [(ethereum.eth.ext.ssz_max) = "2"];

    // At most MAX_ATTESTATIONS.
    repeated Attestation attestations = 6 [(ethereum.eth.ext.ssz_max) = "128"];

    // At most MAX_DEPOSITS.
    repeated Deposit deposits = 7 [(ethereum.eth.ext.ssz_max) = "16"];

    // At most MAX_VOLUNTARY_EXITS.
    repeated SignedVoluntaryExit voluntary_exits = 8 [(ethereum.eth.ext.ssz_max) = "16"];

    // Sync aggregate object for the beacon chain to track sync committee votes. New in Altair network upgrade.
    SyncAggregate sync_aggregate = 9;

    // Execution payload from the execution chain. New in Bellatrix network upgrade.
    ethereum.engine.v1.ExecutionPayload execution_payload = 10;
}

message SignedBlindedBeaconBlockBellatrix {
    // The unsigned blinded beacon block itself.
    BlindedBeaconBlockBellatrix block = 1;

    // 96 byte BLS signature from the validator that produced this blinded block.
    bytes signature = 2 [(ethereum.eth.ext.ssz_size) = "96"];
}

message BlindedBeaconBlockBellatrix {
    // Beacon chain slot that this blinded block represents.
    uint64 slot = 1 [(ethereum.eth.ext.cast_type) = "github.com/prysmaticlabs/prysm/consensus-types/primitives.Slot"];

    // Validator index of the validator that proposed the block header.
    uint64 proposer_index = 2 [(ethereum.eth.ext.cast_type) = "github.com/prysmaticlabs/prysm/consensus-types/primitives.ValidatorIndex"];

    // 32 byte root of the parent block.
    bytes parent_root = 3 [(ethereum.eth.ext.ssz_size) = "32"];

    // 32 byte root of the resulting state after processing this blinded block.
    bytes state_root = 4 [(ethereum.eth.ext.ssz_size) = "32"];

    // The blinded beacon block body.
    BlindedBeaconBlockBodyBellatrix body = 5;
}

message BlindedBeaconBlockBodyBellatrix {
    // The validators RANDAO reveal 96 byte value.
    bytes randao_reveal = 1 [(ethereum.eth.ext.ssz_size) = "96"];

    // A reference to the Ethereum 1.x chain.
    Eth1Data eth1_data = 2;

    // 32 byte field of arbitrary data. This field may contain any data and
    // is not used for anything other than a fun message.
    bytes graffiti = 3 [(ethereum.eth.ext.ssz_size) = "32"];

    // At most MAX_PROPOSER_SLASHINGS.
    repeated ProposerSlashing proposer_slashings = 4 [(ethereum.eth.ext.ssz_max) = "16"];

    // At most MAX_ATTESTER_SLASHINGS.
    repeated AttesterSlashing attester_slashings = 5 [(ethereum.eth.ext.ssz_max) = "2"];

    // At most MAX_ATTESTATIONS.
    repeated Attestation attestations = 6 [(ethereum.eth.ext.ssz_max) = "128"];

    // At most MAX_DEPOSITS.
    repeated Deposit deposits = 7 [(ethereum.eth.ext.ssz_max) = "16"];

    // At most MAX_VOLUNTARY_EXITS.
    repeated SignedVoluntaryExit voluntary_exits = 8 [(ethereum.eth.ext.ssz_max) = "16"];

    // Sync aggregate object for the beacon chain to track sync committee votes. New in Altair network upgrade.
    SyncAggregate sync_aggregate = 9;

    // Execution payload header from the execution chain. New in Bellatrix network upgrade to accommodate MEV interaction.
    ethereum.engine.v1.ExecutionPayloadHeader execution_payload_header = 10;
}

message SignedBeaconBlockCapella {
    // The unsigned beacon block itself.
    BeaconBlockCapella block = 1;

    // 96 byte BLS signature from the validator that produced this block.
    bytes signature = 2 [(ethereum.eth.ext.ssz_size) = "96"];
}

message BeaconBlockCapella {
    // Beacon chain slot that this block represents.
    uint64 slot = 1 [(ethereum.eth.ext.cast_type) = "github.com/prysmaticlabs/prysm/consensus-types/primitives.Slot"];

    // Validator index of the validator that proposed the block header.
    uint64 proposer_index = 2 [(ethereum.eth.ext.cast_type) = "github.com/prysmaticlabs/prysm/consensus-types/primitives.ValidatorIndex"];

    // 32 byte root of the parent block.
    bytes parent_root = 3 [(ethereum.eth.ext.ssz_size) = "32"];

    // 32 byte root of the resulting state after processing this block.
    bytes state_root = 4 [(ethereum.eth.ext.ssz_size) = "32"];

    // The beacon block body.
    BeaconBlockBodyCapella body = 5;
}

message BeaconBlockBodyCapella {
    // The validators RANDAO reveal 96 byte value.
    bytes randao_reveal = 1 [(ethereum.eth.ext.ssz_size) = "96"];

    // A reference to the Ethereum 1.x chain.
    Eth1Data eth1_data = 2;

    // 32 byte field of arbitrary data. This field may contain any data and
    // is not used for anything other than a fun message.
    bytes graffiti = 3 [(ethereum.eth.ext.ssz_size) = "32"];

    // Block operations
    // Refer to spec constants at https://github.com/ethereum/consensus-specs/blob/dev/specs/core/0_beacon-chain.md#max-operations-per-block

    // At most MAX_PROPOSER_SLASHINGS.
    repeated ProposerSlashing proposer_slashings = 4 [(ethereum.eth.ext.ssz_max) = "16"];

    // At most MAX_ATTESTER_SLASHINGS.
    repeated AttesterSlashing attester_slashings = 5 [(ethereum.eth.ext.ssz_max) = "2"];

    // At most MAX_ATTESTATIONS.
    repeated Attestation attestations = 6 [(ethereum.eth.ext.ssz_max) = "128"];

    // At most MAX_DEPOSITS.
    repeated Deposit deposits = 7 [(ethereum.eth.ext.ssz_max) = "16"];

    // At most MAX_VOLUNTARY_EXITS.
    repeated SignedVoluntaryExit voluntary_exits = 8 [(ethereum.eth.ext.ssz_max) = "16"];

    // Sync aggregate object for the beacon chain to track sync committee votes. New in Altair network upgrade.
    SyncAggregate sync_aggregate = 9;

    // Execution payload from the execution chain. New in Bellatrix network upgrade.
    ethereum.engine.v1.ExecutionPayloadCapella execution_payload = 10;

    // At most MAX_BLS_TO_EXECUTION_CHANGES. New in Capella network upgrade.
    repeated SignedBLSToExecutionChange bls_to_execution_changes = 11 [(ethereum.eth.ext.ssz_max) = "16"];
}

message SignedBlindedBeaconBlockCapella {
    // The unsigned blinded beacon block itself.
    BlindedBeaconBlockCapella block = 1;

    // 96 byte BLS signature from the validator that produced this blinded block.
    bytes signature = 2 [(ethereum.eth.ext.ssz_size) = "96"];
}

message BlindedBeaconBlockCapella {
    // Beacon chain slot that this blinded block represents.
    uint64 slot = 1 [(ethereum.eth.ext.cast_type) = "github.com/prysmaticlabs/prysm/consensus-types/primitives.Slot"];

    // Validator index of the validator that proposed the block header.
    uint64 proposer_index = 2 [(ethereum.eth.ext.cast_type) = "github.com/prysmaticlabs/prysm/consensus-types/primitives.ValidatorIndex"];

    // 32 byte root of the parent block.
    bytes parent_root = 3 [(ethereum.eth.ext.ssz_size) = "32"];

    // 32 byte root of the resulting state after processing this blinded block.
    bytes state_root = 4 [(ethereum.eth.ext.ssz_size) = "32"];

    // The blinded beacon block body.
    BlindedBeaconBlockBodyCapella body = 5;
}

message BlindedBeaconBlockBodyCapella {
    // The validators RANDAO reveal 96 byte value.
    bytes randao_reveal = 1 [(ethereum.eth.ext.ssz_size) = "96"];

    // A reference to the Ethereum 1.x chain.
    Eth1Data eth1_data = 2;

    // 32 byte field of arbitrary data. This field may contain any data and
    // is not used for anything other than a fun message.
    bytes graffiti = 3 [(ethereum.eth.ext.ssz_size) = "32"];

    // At most MAX_PROPOSER_SLASHINGS.
    repeated ProposerSlashing proposer_slashings = 4 [(ethereum.eth.ext.ssz_max) = "16"];

    // At most MAX_ATTESTER_SLASHINGS.
    repeated AttesterSlashing attester_slashings = 5 [(ethereum.eth.ext.ssz_max) = "2"];

    // At most MAX_ATTESTATIONS.
    repeated Attestation attestations = 6 [(ethereum.eth.ext.ssz_max) = "128"];

    // At most MAX_DEPOSITS.
    repeated Deposit deposits = 7 [(ethereum.eth.ext.ssz_max) = "16"];

    // At most MAX_VOLUNTARY_EXITS.
    repeated SignedVoluntaryExit voluntary_exits = 8 [(ethereum.eth.ext.ssz_max) = "16"];

    // Sync aggregate object for the beacon chain to track sync committee votes. New in Altair network upgrade.
    SyncAggregate sync_aggregate = 9;

    // Execution payload header from the execution chain. New in Bellatrix network upgrade to accommodate MEV interaction.
    ethereum.engine.v1.ExecutionPayloadHeaderCapella execution_payload_header = 10;

    // At most MAX_BLS_TO_EXECUTION_CHANGES. New in Capella network upgrade.
    repeated SignedBLSToExecutionChange bls_to_execution_changes = 11 [(ethereum.eth.ext.ssz_max) = "16"];
}

message SignedBeaconBlockWithBlobKZGs {
    BeaconBlockWithBlobKZGs block = 1;
    bytes signature = 2 [(ethereum.eth.ext.ssz_size) = "96"];
}

message BeaconBlockWithBlobKZGs {
    uint64 slot = 1 [(ethereum.eth.ext.cast_type) = "github.com/prysmaticlabs/prysm/consensus-types/primitives.Slot"];
    uint64 proposer_index = 2 [(ethereum.eth.ext.cast_type) = "github.com/prysmaticlabs/prysm/consensus-types/primitives.ValidatorIndex"];
    bytes parent_root = 3 [(ethereum.eth.ext.ssz_size) = "32"];
    bytes state_root = 4 [(ethereum.eth.ext.ssz_size) = "32"];
    BeaconBlockBodyWithBlobKZGs body = 5;
}

message BeaconBlockBodyWithBlobKZGs {
    bytes randao_reveal = 1 [(ethereum.eth.ext.ssz_size) = "96"];
    Eth1Data eth1_data = 2;
    bytes graffiti = 3 [(ethereum.eth.ext.ssz_size) = "32"];
    repeated ProposerSlashing proposer_slashings = 4 [(ethereum.eth.ext.ssz_max) = "16"];
    repeated AttesterSlashing attester_slashings = 5 [(ethereum.eth.ext.ssz_max) = "2"];
    repeated Attestation attestations = 6 [(ethereum.eth.ext.ssz_max) = "128"];
    repeated Deposit deposits = 7 [(ethereum.eth.ext.ssz_max) = "16"];
    repeated SignedVoluntaryExit voluntary_exits = 8 [(ethereum.eth.ext.ssz_max) = "16"];
    SyncAggregate sync_aggregate = 9;
    ethereum.engine.v1.ExecutionPayload execution_payload = 10;
    repeated bytes blob_kzgs = 11 [(ethereum.eth.ext.ssz_size) = "?,48", (ethereum.eth.ext.ssz_max)  = "16"];
}

message BlobsSidecar {
    bytes beacon_block_root = 1 [(ethereum.eth.ext.ssz_size) = "32"];
    uint64 beacon_block_slot = 2 [(ethereum.eth.ext.cast_type) = "github.com/prysmaticlabs/prysm/consensus-types/primitives.Slot"];
    repeated ethereum.engine.v1.Blob blobs = 3 [(ethereum.eth.ext.ssz_max)  = "16"];
}

message SignedBlobsSidecar {
    BlobsSidecar message = 1;
    bytes signature = 2 [(ethereum.eth.ext.ssz_size) = "96"];
}

message BeaconBlockWithBlobKZGsAndBlobsSidecar {
    BeaconBlockWithBlobKZGs block = 1;
    BlobsSidecar sidecar = 2;
}

message SignedBeaconBlockWithBlobKZGsAndBlobsSidecar {
    SignedBeaconBlockWithBlobKZGs block = 1;
    SignedBlobsSidecar sidecar = 2;
}

message ValidatorRegistrationV1 {
    bytes fee_recipient         = 1 [(ethereum.eth.ext.ssz_size) = "20"];
    uint64 gas_limit             = 2;
    uint64 timestamp            = 3;
    bytes pubkey      = 4 [(ethereum.eth.ext.ssz_size) = "48"];
}

message SignedValidatorRegistrationsV1 {
    repeated SignedValidatorRegistrationV1 messages = 1;
}

message SignedValidatorRegistrationV1 {
    ValidatorRegistrationV1 message         = 1 ;
    bytes signature      = 2 [(ethereum.eth.ext.ssz_size) = "96"];
}

message BuilderBid {
    ethereum.engine.v1.ExecutionPayloadHeader header         = 1 ;
    bytes value = 2 [(ethereum.eth.ext.ssz_size) = "32"];
    bytes pubkey      = 3 [(ethereum.eth.ext.ssz_size) = "48"];
}

message SignedBuilderBid {
    BuilderBid message         = 1 ;
    bytes signature      = 2 [(ethereum.eth.ext.ssz_size) = "96"];
}<|MERGE_RESOLUTION|>--- conflicted
+++ resolved
@@ -41,16 +41,14 @@
         // Representing a signed, post-Bellatrix fork blinded beacon block.
         SignedBlindedBeaconBlockBellatrix blinded_bellatrix = 4;
 
-<<<<<<< HEAD
-        // Representing a signed, eip4844 compatible fork beacon block and blob.
-        SignedBeaconBlockWithBlobKZGsAndBlobsSidecar eip4844 = 5;
-=======
         // Representing a signed, post-Capella fork beacon block.
         SignedBeaconBlockCapella capella = 5;
 
         // Representing a signed, post-Capella fork blinded beacon block.
         SignedBlindedBeaconBlockCapella blinded_capella = 6;
->>>>>>> 616cfd33
+
+        // Representing a signed, eip4844 compatible fork beacon block and blob.
+        SignedBeaconBlockWithBlobKZGsAndBlobsSidecar eip4844 = 7;
     }
 }
 
@@ -68,16 +66,14 @@
         // Representing a post-Bellatrix fork blinded beacon block.
         BlindedBeaconBlockBellatrix blinded_bellatrix = 4;
 
-<<<<<<< HEAD
-        // Representing an eip4844 fork beacon block and blob.
-        BeaconBlockWithBlobKZGsAndBlobsSidecar eip4844 = 5;
-=======
         // Representing a post-Capella fork beacon block.
         BeaconBlockCapella capella = 5;
 
         // Representing a post-Capella fork blinded beacon block.
         BlindedBeaconBlockCapella blinded_capella = 6;
->>>>>>> 616cfd33
+
+        // Representing an eip4844 fork beacon block and blob.
+        BeaconBlockWithBlobKZGsAndBlobsSidecar eip4844 = 7;
     }
 }
 
