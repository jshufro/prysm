load("@rules_proto//proto:defs.bzl", "proto_library")

# gazelle:ignore
load("@io_bazel_rules_go//go:def.bzl", "go_library")
load("@io_bazel_rules_go//proto:def.bzl", "go_proto_library")

proto_library(
    name = "ethereum_slashing_proto",
    srcs = ["slashing.proto"],
    visibility = ["//visibility:public"],
    deps = [
        "@com_github_prysmaticlabs_ethereumapis//eth/v1alpha1:proto",
        "@com_google_protobuf//:empty_proto",
    ],
)

go_proto_library(
    name = "ethereum_slashing_go_proto",
    compilers = [
        "@prysm//:proto_compiler",
    ],
    importpath = "github.com/prysmaticlabs/prysm/proto/slashing",
    proto = ":ethereum_slashing_proto",
    visibility = ["//visibility:public"],
    deps = [
<<<<<<< HEAD
=======
        "@com_github_prysmaticlabs_eth2_types//:go_default_library",
        "@com_github_gogo_protobuf//gogoproto:go_default_library",
>>>>>>> d7103fde
        "@com_github_prysmaticlabs_ethereumapis//eth/v1alpha1:go_default_library",
        "@com_github_prysmaticlabs_go_bitfield//:go_default_library",
        "@com_github_golang_protobuf//proto:go_default_library",
        "@org_golang_google_protobuf//reflect/protoreflect:go_default_library",
        "@org_golang_google_protobuf//runtime/protoimpl:go_default_library",
    ],
)

go_library(
    name = "go_default_library",
    embed = [":ethereum_slashing_go_proto"],
    importpath = "github.com/prysmaticlabs/prysm/proto/slashing",
    visibility = ["//visibility:public"],
)<|MERGE_RESOLUTION|>--- conflicted
+++ resolved
@@ -23,11 +23,7 @@
     proto = ":ethereum_slashing_proto",
     visibility = ["//visibility:public"],
     deps = [
-<<<<<<< HEAD
-=======
         "@com_github_prysmaticlabs_eth2_types//:go_default_library",
-        "@com_github_gogo_protobuf//gogoproto:go_default_library",
->>>>>>> d7103fde
         "@com_github_prysmaticlabs_ethereumapis//eth/v1alpha1:go_default_library",
         "@com_github_prysmaticlabs_go_bitfield//:go_default_library",
         "@com_github_golang_protobuf//proto:go_default_library",
