--- conflicted
+++ resolved
@@ -129,19 +129,13 @@
 
 message BlobsBundle {
 	bytes block_hash = 1 [(ethereum.eth.ext.ssz_size) = "32"];
-<<<<<<< HEAD
-	repeated bytes kzg = 2 [(ethereum.eth.ext.ssz_size) = "?,48", (ethereum.eth.ext.ssz_max) = "16"];
-	repeated Blob blobs = 3 [(ethereum.eth.ext.ssz_max)  = "16"];
-=======
 	repeated bytes kzgs = 2 [(ethereum.eth.ext.ssz_size) = "?,48", (ethereum.eth.ext.ssz_max) = "16"];
 	repeated Blob blobs = 3 [(ethereum.eth.ext.ssz_max)  = "16"];
 	bytes aggregated_proof = 4 [(ethereum.eth.ext.ssz_size) = "48"];
->>>>>>> 109a0f5f
 }
 
 message Blob {
 	repeated bytes blob = 1 [(ethereum.eth.ext.ssz_size) = "4096,32"];
-<<<<<<< HEAD
 }
 
 // The withdrawal receipt with the recipient address and amount withdrawn
@@ -154,7 +148,4 @@
 
 	// The withdrawn amount in Gwei
 	uint64 amount = 3;
-}
-=======
-}
->>>>>>> 109a0f5f
+}