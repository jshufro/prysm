--- conflicted
+++ resolved
@@ -225,13 +225,8 @@
 
 // GetVersion requests that the beacon node identify information about its implementation in a
 // format similar to a HTTP User-Agent field.
-<<<<<<< HEAD
 func (ns *Server) GetVersion(ctx context.Context, _ *emptypb.Empty) (*ethpb.VersionResponse, error) {
-	ctx, span := trace.StartSpan(ctx, "nodev1.GetVersion")
-=======
-func (ns *Server) GetVersion(ctx context.Context, _ *ptypes.Empty) (*ethpb.VersionResponse, error) {
 	ctx, span := trace.StartSpan(ctx, "nodev1.Version")
->>>>>>> 8d986bd4
 	defer span.End()
 
 	v := fmt.Sprintf("Prysm/%s (%s %s)", version.SemanticVersion(), runtime.GOOS, runtime.GOARCH)
