package beaconv1

import (
	"context"
	"errors"

	ethpb "github.com/prysmaticlabs/ethereumapis/eth/v1"
<<<<<<< HEAD
	"google.golang.org/protobuf/types/known/emptypb"
=======
	"github.com/prysmaticlabs/prysm/shared/params"
	"go.opencensus.io/trace"
>>>>>>> 91fe32a3
)

// GetForkSchedule retrieve all scheduled upcoming forks this node is aware of.
func (bs *Server) GetForkSchedule(ctx context.Context, req *emptypb.Empty) (*ethpb.ForkScheduleResponse, error) {
	return nil, errors.New("unimplemented")
}

// GetSpec retrieves specification configuration (without Phase 1 params) used on this node. Specification params list
// Values are returned with following format:
// - any value starting with 0x in the spec is returned as a hex string.
// - all other values are returned as number.
func (bs *Server) GetSpec(ctx context.Context, req *emptypb.Empty) (*ethpb.SpecResponse, error) {
	return nil, errors.New("unimplemented")
}

// GetDepositContract retrieves deposit contract address and genesis fork version.
<<<<<<< HEAD
func (bs *Server) GetDepositContract(ctx context.Context, req *emptypb.Empty) (*ethpb.DepositContractResponse, error) {
	return nil, errors.New("unimplemented")
=======
func (bs *Server) GetDepositContract(ctx context.Context, req *ptypes.Empty) (*ethpb.DepositContractResponse, error) {
	ctx, span := trace.StartSpan(ctx, "beaconv1.GetDepositContract")
	defer span.End()

	return &ethpb.DepositContractResponse{
		Data: &ethpb.DepositContract{
			ChainId: params.BeaconConfig().DepositChainID,
			Address: params.BeaconConfig().DepositContractAddress,
		},
	}, nil
>>>>>>> 91fe32a3
}<|MERGE_RESOLUTION|>--- conflicted
+++ resolved
@@ -5,12 +5,9 @@
 	"errors"
 
 	ethpb "github.com/prysmaticlabs/ethereumapis/eth/v1"
-<<<<<<< HEAD
-	"google.golang.org/protobuf/types/known/emptypb"
-=======
 	"github.com/prysmaticlabs/prysm/shared/params"
 	"go.opencensus.io/trace"
->>>>>>> 91fe32a3
+	"google.golang.org/protobuf/types/known/emptypb"
 )
 
 // GetForkSchedule retrieve all scheduled upcoming forks this node is aware of.
@@ -27,11 +24,7 @@
 }
 
 // GetDepositContract retrieves deposit contract address and genesis fork version.
-<<<<<<< HEAD
 func (bs *Server) GetDepositContract(ctx context.Context, req *emptypb.Empty) (*ethpb.DepositContractResponse, error) {
-	return nil, errors.New("unimplemented")
-=======
-func (bs *Server) GetDepositContract(ctx context.Context, req *ptypes.Empty) (*ethpb.DepositContractResponse, error) {
 	ctx, span := trace.StartSpan(ctx, "beaconv1.GetDepositContract")
 	defer span.End()
 
@@ -41,5 +34,4 @@
 			Address: params.BeaconConfig().DepositContractAddress,
 		},
 	}, nil
->>>>>>> 91fe32a3
 }