// Package state defines the actual beacon state interface used
// by a Prysm beacon node, also containing useful, scoped interfaces such as
// a ReadOnlyState and WriteOnlyBeaconState.
package state

import (
	"context"

	types "github.com/prysmaticlabs/eth2-types"
	"github.com/prysmaticlabs/go-bitfield"
	ethpb "github.com/prysmaticlabs/prysm/proto/prysm/v1alpha1"
)

// BeaconState has read and write access to beacon state methods.
type BeaconState interface {
	ReadOnlyBeaconState
	WriteOnlyBeaconState
	Copy() BeaconState
	HashTreeRoot(ctx context.Context) ([32]byte, error)
	FutureForkStub
}

// ReadOnlyBeaconState defines a struct which only has read access to beacon state methods.
type ReadOnlyBeaconState interface {
	ReadOnlyBlockRoots
	ReadOnlyStateRoots
	ReadOnlyRandaoMixes
	ReadOnlyEth1Data
	ReadOnlyValidators
	ReadOnlyBalances
	ReadOnlyCheckpoint
	ReadOnlyAttestations
	InnerStateUnsafe() interface{}
	CloneInnerState() interface{}
	GenesisTime() uint64
	GenesisValidatorRoot() []byte
	Slot() types.Slot
	Fork() *ethpb.Fork
	LatestBlockHeader() *ethpb.BeaconBlockHeader
	HistoricalRoots() [][]byte
	Slashings() []uint64
	FieldReferencesCount() map[string]uint64
	MarshalSSZ() ([]byte, error)
	IsNil() bool
<<<<<<< HEAD
	LatestExecutionPayloadHeader() (*ethpb.ExecutionPayloadHeader, error)
=======
	Version() int
>>>>>>> 672fb72a
}

// WriteOnlyBeaconState defines a struct which only has write access to beacon state methods.
type WriteOnlyBeaconState interface {
	WriteOnlyBlockRoots
	WriteOnlyStateRoots
	WriteOnlyRandaoMixes
	WriteOnlyEth1Data
	WriteOnlyValidators
	WriteOnlyBalances
	WriteOnlyCheckpoint
	WriteOnlyAttestations
	SetGenesisTime(val uint64) error
	SetGenesisValidatorRoot(val []byte) error
	SetSlot(val types.Slot) error
	SetFork(val *ethpb.Fork) error
	SetLatestBlockHeader(val *ethpb.BeaconBlockHeader) error
	SetHistoricalRoots(val [][]byte) error
	SetSlashings(val []uint64) error
	UpdateSlashingsAtIndex(idx, val uint64) error
	AppendHistoricalRoots(root [32]byte) error
	SetLatestExecutionPayloadHeader(val *ethpb.ExecutionPayloadHeader) error
}

// ReadOnlyValidator defines a struct which only has read access to validator methods.
type ReadOnlyValidator interface {
	EffectiveBalance() uint64
	ActivationEligibilityEpoch() types.Epoch
	ActivationEpoch() types.Epoch
	WithdrawableEpoch() types.Epoch
	ExitEpoch() types.Epoch
	PublicKey() [48]byte
	WithdrawalCredentials() []byte
	Slashed() bool
	IsNil() bool
}

// ReadOnlyValidators defines a struct which only has read access to validators methods.
type ReadOnlyValidators interface {
	Validators() []*ethpb.Validator
	ValidatorAtIndex(idx types.ValidatorIndex) (*ethpb.Validator, error)
	ValidatorAtIndexReadOnly(idx types.ValidatorIndex) (ReadOnlyValidator, error)
	ValidatorIndexByPubkey(key [48]byte) (types.ValidatorIndex, bool)
	PubkeyAtIndex(idx types.ValidatorIndex) [48]byte
	NumValidators() int
	ReadFromEveryValidator(f func(idx int, val ReadOnlyValidator) error) error
}

// ReadOnlyBalances defines a struct which only has read access to balances methods.
type ReadOnlyBalances interface {
	Balances() []uint64
	BalanceAtIndex(idx types.ValidatorIndex) (uint64, error)
	BalancesLength() int
}

// ReadOnlyCheckpoint defines a struct which only has read access to checkpoint methods.
type ReadOnlyCheckpoint interface {
	PreviousJustifiedCheckpoint() *ethpb.Checkpoint
	CurrentJustifiedCheckpoint() *ethpb.Checkpoint
	MatchCurrentJustifiedCheckpoint(c *ethpb.Checkpoint) bool
	MatchPreviousJustifiedCheckpoint(c *ethpb.Checkpoint) bool
	FinalizedCheckpoint() *ethpb.Checkpoint
	FinalizedCheckpointEpoch() types.Epoch
	JustificationBits() bitfield.Bitvector4
}

// ReadOnlyBlockRoots defines a struct which only has read access to block roots methods.
type ReadOnlyBlockRoots interface {
	BlockRoots() [][]byte
	BlockRootAtIndex(idx uint64) ([]byte, error)
}

// ReadOnlyStateRoots defines a struct which only has read access to state roots methods.
type ReadOnlyStateRoots interface {
	StateRoots() [][]byte
	StateRootAtIndex(idx uint64) ([]byte, error)
}

// ReadOnlyRandaoMixes defines a struct which only has read access to randao mixes methods.
type ReadOnlyRandaoMixes interface {
	RandaoMixes() [][]byte
	RandaoMixAtIndex(idx uint64) ([]byte, error)
	RandaoMixesLength() int
}

// ReadOnlyEth1Data defines a struct which only has read access to eth1 data methods.
type ReadOnlyEth1Data interface {
	Eth1Data() *ethpb.Eth1Data
	Eth1DataVotes() []*ethpb.Eth1Data
	Eth1DepositIndex() uint64
}

// ReadOnlyAttestations defines a struct which only has read access to attestations methods.
type ReadOnlyAttestations interface {
	PreviousEpochAttestations() ([]*ethpb.PendingAttestation, error)
	CurrentEpochAttestations() ([]*ethpb.PendingAttestation, error)
}

// WriteOnlyBlockRoots defines a struct which only has write access to block roots methods.
type WriteOnlyBlockRoots interface {
	SetBlockRoots(val [][]byte) error
	UpdateBlockRootAtIndex(idx uint64, blockRoot [32]byte) error
}

// WriteOnlyStateRoots defines a struct which only has write access to state roots methods.
type WriteOnlyStateRoots interface {
	SetStateRoots(val [][]byte) error
	UpdateStateRootAtIndex(idx uint64, stateRoot [32]byte) error
}

// WriteOnlyEth1Data defines a struct which only has write access to eth1 data methods.
type WriteOnlyEth1Data interface {
	SetEth1Data(val *ethpb.Eth1Data) error
	SetEth1DataVotes(val []*ethpb.Eth1Data) error
	AppendEth1DataVotes(val *ethpb.Eth1Data) error
	SetEth1DepositIndex(val uint64) error
}

// WriteOnlyValidators defines a struct which only has write access to validators methods.
type WriteOnlyValidators interface {
	SetValidators(val []*ethpb.Validator) error
	ApplyToEveryValidator(f func(idx int, val *ethpb.Validator) (bool, *ethpb.Validator, error)) error
	UpdateValidatorAtIndex(idx types.ValidatorIndex, val *ethpb.Validator) error
	AppendValidator(val *ethpb.Validator) error
}

// WriteOnlyBalances defines a struct which only has write access to balances methods.
type WriteOnlyBalances interface {
	SetBalances(val []uint64) error
	UpdateBalancesAtIndex(idx types.ValidatorIndex, val uint64) error
	AppendBalance(bal uint64) error
}

// WriteOnlyRandaoMixes defines a struct which only has write access to randao mixes methods.
type WriteOnlyRandaoMixes interface {
	SetRandaoMixes(val [][]byte) error
	UpdateRandaoMixesAtIndex(idx uint64, val []byte) error
}

// WriteOnlyCheckpoint defines a struct which only has write access to check point methods.
type WriteOnlyCheckpoint interface {
	SetFinalizedCheckpoint(val *ethpb.Checkpoint) error
	SetPreviousJustifiedCheckpoint(val *ethpb.Checkpoint) error
	SetCurrentJustifiedCheckpoint(val *ethpb.Checkpoint) error
	SetJustificationBits(val bitfield.Bitvector4) error
}

// WriteOnlyAttestations defines a struct which only has write access to attestations methods.
type WriteOnlyAttestations interface {
	AppendCurrentEpochAttestations(val *ethpb.PendingAttestation) error
	AppendPreviousEpochAttestations(val *ethpb.PendingAttestation) error
	RotateAttestations() error
}

// FutureForkStub defines methods that are used for future forks. This is a low cost solution to enable
// various state casting of interface to work.
type FutureForkStub interface {
	AppendCurrentParticipationBits(val byte) error
	AppendPreviousParticipationBits(val byte) error
	AppendInactivityScore(s uint64) error
	CurrentEpochParticipation() ([]byte, error)
	PreviousEpochParticipation() ([]byte, error)
	InactivityScores() ([]uint64, error)
	SetInactivityScores(val []uint64) error
	CurrentSyncCommittee() (*ethpb.SyncCommittee, error)
	SetCurrentSyncCommittee(val *ethpb.SyncCommittee) error
	SetPreviousParticipationBits(val []byte) error
	SetCurrentParticipationBits(val []byte) error
	NextSyncCommittee() (*ethpb.SyncCommittee, error)
	SetNextSyncCommittee(val *ethpb.SyncCommittee) error
}<|MERGE_RESOLUTION|>--- conflicted
+++ resolved
@@ -42,11 +42,8 @@
 	FieldReferencesCount() map[string]uint64
 	MarshalSSZ() ([]byte, error)
 	IsNil() bool
-<<<<<<< HEAD
 	LatestExecutionPayloadHeader() (*ethpb.ExecutionPayloadHeader, error)
-=======
 	Version() int
->>>>>>> 672fb72a
 }
 
 // WriteOnlyBeaconState defines a struct which only has write access to beacon state methods.
