// Package iface defines the actual beacon state interface used
// by a Prysm beacon node, also containing useful, scoped interfaces such as
// a ReadOnlyState and WriteOnlyBeaconState.
package iface

import (
	"context"

	types "github.com/prysmaticlabs/eth2-types"
	"github.com/prysmaticlabs/go-bitfield"
	pbp2p "github.com/prysmaticlabs/prysm/proto/beacon/p2p/v1"
	v1 "github.com/prysmaticlabs/prysm/proto/eth/v1"
	ethpb "github.com/prysmaticlabs/prysm/proto/eth/v1alpha1"
)

// BeaconState has read and write access to beacon state methods.
type BeaconState interface {
	ReadOnlyBeaconState
	WriteOnlyBeaconState
	Copy() BeaconState
	HashTreeRoot(ctx context.Context) ([32]byte, error)
	ToProto() (*v1.BeaconState, error)
}

// ReadOnlyBeaconState defines a struct which only has read access to beacon state methods.
type ReadOnlyBeaconState interface {
	ReadOnlyBlockRoots
	ReadOnlyStateRoots
	ReadOnlyRandaoMixes
	ReadOnlyEth1Data
	ReadOnlyValidators
	ReadOnlyBalances
	ReadOnlyCheckpoint
	ReadOnlyAttestations
	InnerStateUnsafe() interface{}
	CloneInnerState() interface{}
	GenesisTime() uint64
	GenesisValidatorRoot() []byte
	Slot() types.Slot
	Fork() *pbp2p.Fork
	LatestBlockHeader() *ethpb.BeaconBlockHeader
	HistoricalRoots() [][]byte
	Slashings() []uint64
	FieldReferencesCount() map[string]uint64
	MarshalSSZ() ([]byte, error)
<<<<<<< HEAD
	LatestExecutionPayloadHeader() (*pbp2p.ExecutionPayloadHeader, error)
=======
	IsNil() bool
>>>>>>> 833ac009
}

// WriteOnlyBeaconState defines a struct which only has write access to beacon state methods.
type WriteOnlyBeaconState interface {
	WriteOnlyBlockRoots
	WriteOnlyStateRoots
	WriteOnlyRandaoMixes
	WriteOnlyEth1Data
	WriteOnlyValidators
	WriteOnlyBalances
	WriteOnlyCheckpoint
	WriteOnlyAttestations
	SetGenesisTime(val uint64) error
	SetGenesisValidatorRoot(val []byte) error
	SetSlot(val types.Slot) error
	SetFork(val *pbp2p.Fork) error
	SetLatestBlockHeader(val *ethpb.BeaconBlockHeader) error
	SetHistoricalRoots(val [][]byte) error
	SetSlashings(val []uint64) error
	UpdateSlashingsAtIndex(idx, val uint64) error
	AppendHistoricalRoots(root [32]byte) error
	SetLatestExecutionPayloadHeader(val *pbp2p.ExecutionPayloadHeader) error
}

// ReadOnlyValidator defines a struct which only has read access to validator methods.
type ReadOnlyValidator interface {
	EffectiveBalance() uint64
	ActivationEligibilityEpoch() types.Epoch
	ActivationEpoch() types.Epoch
	WithdrawableEpoch() types.Epoch
	ExitEpoch() types.Epoch
	PublicKey() [48]byte
	WithdrawalCredentials() []byte
	Slashed() bool
	IsNil() bool
}

// ReadOnlyValidators defines a struct which only has read access to validators methods.
type ReadOnlyValidators interface {
	Validators() []*ethpb.Validator
	ValidatorAtIndex(idx types.ValidatorIndex) (*ethpb.Validator, error)
	ValidatorAtIndexReadOnly(idx types.ValidatorIndex) (ReadOnlyValidator, error)
	ValidatorIndexByPubkey(key [48]byte) (types.ValidatorIndex, bool)
	PubkeyAtIndex(idx types.ValidatorIndex) [48]byte
	NumValidators() int
	ReadFromEveryValidator(f func(idx int, val ReadOnlyValidator) error) error
}

// ReadOnlyBalances defines a struct which only has read access to balances methods.
type ReadOnlyBalances interface {
	Balances() []uint64
	BalanceAtIndex(idx types.ValidatorIndex) (uint64, error)
	BalancesLength() int
}

// ReadOnlyCheckpoint defines a struct which only has read access to checkpoint methods.
type ReadOnlyCheckpoint interface {
	PreviousJustifiedCheckpoint() *ethpb.Checkpoint
	CurrentJustifiedCheckpoint() *ethpb.Checkpoint
	MatchCurrentJustifiedCheckpoint(c *ethpb.Checkpoint) bool
	MatchPreviousJustifiedCheckpoint(c *ethpb.Checkpoint) bool
	FinalizedCheckpoint() *ethpb.Checkpoint
	FinalizedCheckpointEpoch() types.Epoch
	JustificationBits() bitfield.Bitvector4
}

// ReadOnlyBlockRoots defines a struct which only has read access to block roots methods.
type ReadOnlyBlockRoots interface {
	BlockRoots() [][]byte
	BlockRootAtIndex(idx uint64) ([]byte, error)
}

// ReadOnlyStateRoots defines a struct which only has read access to state roots methods.
type ReadOnlyStateRoots interface {
	StateRoots() [][]byte
	StateRootAtIndex(idx uint64) ([]byte, error)
}

// ReadOnlyRandaoMixes defines a struct which only has read access to randao mixes methods.
type ReadOnlyRandaoMixes interface {
	RandaoMixes() [][]byte
	RandaoMixAtIndex(idx uint64) ([]byte, error)
	RandaoMixesLength() int
}

// ReadOnlyEth1Data defines a struct which only has read access to eth1 data methods.
type ReadOnlyEth1Data interface {
	Eth1Data() *ethpb.Eth1Data
	Eth1DataVotes() []*ethpb.Eth1Data
	Eth1DepositIndex() uint64
}

// ReadOnlyAttestations defines a struct which only has read access to attestations methods.
type ReadOnlyAttestations interface {
	PreviousEpochAttestations() ([]*pbp2p.PendingAttestation, error)
	CurrentEpochAttestations() ([]*pbp2p.PendingAttestation, error)
}

// WriteOnlyBlockRoots defines a struct which only has write access to block roots methods.
type WriteOnlyBlockRoots interface {
	SetBlockRoots(val [][]byte) error
	UpdateBlockRootAtIndex(idx uint64, blockRoot [32]byte) error
}

// WriteOnlyStateRoots defines a struct which only has write access to state roots methods.
type WriteOnlyStateRoots interface {
	SetStateRoots(val [][]byte) error
	UpdateStateRootAtIndex(idx uint64, stateRoot [32]byte) error
}

// WriteOnlyEth1Data defines a struct which only has write access to eth1 data methods.
type WriteOnlyEth1Data interface {
	SetEth1Data(val *ethpb.Eth1Data) error
	SetEth1DataVotes(val []*ethpb.Eth1Data) error
	AppendEth1DataVotes(val *ethpb.Eth1Data) error
	SetEth1DepositIndex(val uint64) error
}

// WriteOnlyValidators defines a struct which only has write access to validators methods.
type WriteOnlyValidators interface {
	SetValidators(val []*ethpb.Validator) error
	ApplyToEveryValidator(f func(idx int, val *ethpb.Validator) (bool, *ethpb.Validator, error)) error
	UpdateValidatorAtIndex(idx types.ValidatorIndex, val *ethpb.Validator) error
	AppendValidator(val *ethpb.Validator) error
}

// WriteOnlyBalances defines a struct which only has write access to balances methods.
type WriteOnlyBalances interface {
	SetBalances(val []uint64) error
	UpdateBalancesAtIndex(idx types.ValidatorIndex, val uint64) error
	AppendBalance(bal uint64) error
}

// WriteOnlyRandaoMixes defines a struct which only has write access to randao mixes methods.
type WriteOnlyRandaoMixes interface {
	SetRandaoMixes(val [][]byte) error
	UpdateRandaoMixesAtIndex(idx uint64, val []byte) error
}

// WriteOnlyCheckpoint defines a struct which only has write access to check point methods.
type WriteOnlyCheckpoint interface {
	SetFinalizedCheckpoint(val *ethpb.Checkpoint) error
	SetPreviousJustifiedCheckpoint(val *ethpb.Checkpoint) error
	SetCurrentJustifiedCheckpoint(val *ethpb.Checkpoint) error
	SetJustificationBits(val bitfield.Bitvector4) error
}

// WriteOnlyAttestations defines a struct which only has write access to attestations methods.
type WriteOnlyAttestations interface {
	AppendCurrentEpochAttestations(val *pbp2p.PendingAttestation) error
	AppendPreviousEpochAttestations(val *pbp2p.PendingAttestation) error
	RotateAttestations() error
}<|MERGE_RESOLUTION|>--- conflicted
+++ resolved
@@ -43,11 +43,8 @@
 	Slashings() []uint64
 	FieldReferencesCount() map[string]uint64
 	MarshalSSZ() ([]byte, error)
-<<<<<<< HEAD
 	LatestExecutionPayloadHeader() (*pbp2p.ExecutionPayloadHeader, error)
-=======
 	IsNil() bool
->>>>>>> 833ac009
 }
 
 // WriteOnlyBeaconState defines a struct which only has write access to beacon state methods.
