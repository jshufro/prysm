--- conflicted
+++ resolved
@@ -905,10 +905,7 @@
 	// It's also viable if we are in genesis epoch.
 	justified := s.justifiedCheckpoint.Epoch == node.justifiedEpoch || s.justifiedCheckpoint.Epoch == 0
 	finalized := s.finalizedCheckpoint.Epoch == node.finalizedEpoch || s.finalizedCheckpoint.Epoch == 0
-<<<<<<< HEAD
-
-	return justified && finalized && node.validData
-=======
+
 	if features.Get().EnableDefensivePull {
 		currentEpoch := slots.EpochsSinceGenesis(time.Unix(int64(s.genesisTime), 0))
 		if !justified && s.justifiedCheckpoint.Epoch+1 == currentEpoch {
@@ -920,8 +917,7 @@
 			}
 		}
 	}
-	return justified && finalized
->>>>>>> 211c5c2c
+	return justified && finalized && node.validData
 }
 
 // Tips returns all possible chain heads (leaves of fork choice tree).
