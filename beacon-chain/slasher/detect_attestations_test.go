package slasher

import (
	"context"
	"fmt"
	"testing"
	"time"

	types "github.com/prysmaticlabs/eth2-types"
	mock "github.com/prysmaticlabs/prysm/beacon-chain/blockchain/testing"
	"github.com/prysmaticlabs/prysm/beacon-chain/core/signing"
	dbtest "github.com/prysmaticlabs/prysm/beacon-chain/db/testing"
	"github.com/prysmaticlabs/prysm/beacon-chain/operations/slashings"
	slashertypes "github.com/prysmaticlabs/prysm/beacon-chain/slasher/types"
	"github.com/prysmaticlabs/prysm/config/params"
	"github.com/prysmaticlabs/prysm/crypto/bls"
	"github.com/prysmaticlabs/prysm/encoding/bytesutil"
	ethpb "github.com/prysmaticlabs/prysm/proto/prysm/v1alpha1"
	"github.com/prysmaticlabs/prysm/testing/assert"
	"github.com/prysmaticlabs/prysm/testing/require"
	"github.com/prysmaticlabs/prysm/testing/util"
	"github.com/prysmaticlabs/prysm/time/slots"
	logTest "github.com/sirupsen/logrus/hooks/test"
)

func Test_processQueuedAttestations(t *testing.T) {
	type args struct {
		attestationQueue []*slashertypes.IndexedAttestationWrapper
		currentEpoch     types.Epoch
	}
	tests := []struct {
		name                 string
		args                 args
		shouldNotBeSlashable bool
	}{
		{
			name: "Detects surrounding vote (source 1, target 2), (source 0, target 3)",
			args: args{
				attestationQueue: []*slashertypes.IndexedAttestationWrapper{
					createAttestationWrapper(t, 1, 2, []uint64{0, 1}, nil),
					createAttestationWrapper(t, 0, 3, []uint64{0, 1}, nil),
				},
				currentEpoch: 4,
			},
		},
		{
			name: "Detects surrounding vote (source 50, target 51), (source 0, target 1000)",
			args: args{
				attestationQueue: []*slashertypes.IndexedAttestationWrapper{
					createAttestationWrapper(t, 50, 51, []uint64{0}, nil),
					createAttestationWrapper(t, 0, 1000, []uint64{0}, nil),
				},
				currentEpoch: 1000,
			},
		},
		{
			name: "Detects surrounded vote (source 0, target 3), (source 1, target 2)",
			args: args{
				attestationQueue: []*slashertypes.IndexedAttestationWrapper{
					createAttestationWrapper(t, 0, 3, []uint64{0, 1}, nil),
					createAttestationWrapper(t, 1, 2, []uint64{0, 1}, nil),
				},
				currentEpoch: 4,
			},
		},
		{
			name: "Detects double vote, (source 1, target 2), (source 0, target 2)",
			args: args{
				attestationQueue: []*slashertypes.IndexedAttestationWrapper{
					createAttestationWrapper(t, 1, 2, []uint64{0, 1}, nil),
					createAttestationWrapper(t, 0, 2, []uint64{0, 1}, nil),
				},
				currentEpoch: 4,
			},
		},
		{
			name: "Not slashable, surrounding but non-overlapping attesting indices within same validator chunk index",
			args: args{
				attestationQueue: []*slashertypes.IndexedAttestationWrapper{
					createAttestationWrapper(t, 1, 2, []uint64{0}, nil),
					createAttestationWrapper(t, 0, 3, []uint64{1}, nil),
				},
				currentEpoch: 4,
			},
			shouldNotBeSlashable: true,
		},
		{
			name: "Not slashable, surrounded but non-overlapping attesting indices within same validator chunk index",
			args: args{
				attestationQueue: []*slashertypes.IndexedAttestationWrapper{
					createAttestationWrapper(t, 0, 3, []uint64{0, 1}, nil),
					createAttestationWrapper(t, 1, 2, []uint64{2, 3}, nil),
				},
				currentEpoch: 4,
			},
			shouldNotBeSlashable: true,
		},
		{
			name: "Not slashable, surrounding but non-overlapping attesting indices in different validator chunk index",
			args: args{
				attestationQueue: []*slashertypes.IndexedAttestationWrapper{
					createAttestationWrapper(t, 0, 3, []uint64{0}, nil),
					createAttestationWrapper(
						t,
						1,
						2,
						[]uint64{params.BeaconConfig().MinGenesisActiveValidatorCount - 1},
						nil,
					),
				},
				currentEpoch: 4,
			},
			shouldNotBeSlashable: true,
		},
		{
			name: "Not slashable, surrounded but non-overlapping attesting indices in different validator chunk index",
			args: args{
				attestationQueue: []*slashertypes.IndexedAttestationWrapper{
					createAttestationWrapper(t, 0, 3, []uint64{0}, nil),
					createAttestationWrapper(
						t,
						1,
						2,
						[]uint64{params.BeaconConfig().MinGenesisActiveValidatorCount - 1},
						nil,
					),
				},
				currentEpoch: 4,
			},
			shouldNotBeSlashable: true,
		},
		{
			name: "Not slashable, (source 1, target 2), (source 2, target 3)",
			args: args{
				attestationQueue: []*slashertypes.IndexedAttestationWrapper{
					createAttestationWrapper(t, 1, 2, []uint64{0, 1}, nil),
					createAttestationWrapper(t, 2, 3, []uint64{0, 1}, nil),
				},
				currentEpoch: 4,
			},
			shouldNotBeSlashable: true,
		},
		{
			name: "Not slashable, (source 0, target 3), (source 2, target 4)",
			args: args{
				attestationQueue: []*slashertypes.IndexedAttestationWrapper{
					createAttestationWrapper(t, 0, 3, []uint64{0, 1}, nil),
					createAttestationWrapper(t, 2, 4, []uint64{0, 1}, nil),
				},
				currentEpoch: 4,
			},
			shouldNotBeSlashable: true,
		},
		{
			name: "Not slashable, (source 0, target 2), (source 0, target 3)",
			args: args{
				attestationQueue: []*slashertypes.IndexedAttestationWrapper{
					createAttestationWrapper(t, 0, 2, []uint64{0, 1}, nil),
					createAttestationWrapper(t, 0, 3, []uint64{0, 1}, nil),
				},
				currentEpoch: 4,
			},
			shouldNotBeSlashable: true,
		},
		{
			name: "Not slashable, (source 0, target 3), (source 0, target 2)",
			args: args{
				attestationQueue: []*slashertypes.IndexedAttestationWrapper{
					createAttestationWrapper(t, 0, 3, []uint64{0, 1}, nil),
					createAttestationWrapper(t, 0, 2, []uint64{0, 1}, nil),
				},
				currentEpoch: 4,
			},
			shouldNotBeSlashable: true,
		},
	}
	for _, tt := range tests {
		t.Run(tt.name, func(t *testing.T) {
			hook := logTest.NewGlobal()
			defer hook.Reset()
			slasherDB := dbtest.SetupSlasherDB(t)
			ctx, cancel := context.WithCancel(context.Background())

			currentTime := time.Now()
			totalSlots := uint64(tt.args.currentEpoch) * uint64(params.BeaconConfig().SlotsPerEpoch)
			secondsSinceGenesis := time.Duration(totalSlots * params.BeaconConfig().SecondsPerSlot)
			genesisTime := currentTime.Add(-secondsSinceGenesis * time.Second)

			beaconState, err := util.NewBeaconState()
			require.NoError(t, err)
			slot, err := slots.EpochStart(tt.args.currentEpoch)
			require.NoError(t, err)
			require.NoError(t, beaconState.SetSlot(slot))
			mockChain := &mock.ChainService{
				State: beaconState,
				Slot:  &slot,
			}

			// Initialize validators in the state.
			numVals := params.BeaconConfig().MinGenesisActiveValidatorCount
			validators := make([]*ethpb.Validator, numVals)
			privKeys := make([]bls.SecretKey, numVals)
			for i := range validators {
				privKey, err := bls.RandKey()
				require.NoError(t, err)
				privKeys[i] = privKey
				validators[i] = &ethpb.Validator{
					PublicKey:             privKey.PublicKey().Marshal(),
					WithdrawalCredentials: make([]byte, 32),
				}
			}
			err = beaconState.SetValidators(validators)
			require.NoError(t, err)
			domain, err := signing.Domain(
				beaconState.Fork(),
				0,
				params.BeaconConfig().DomainBeaconAttester,
				beaconState.GenesisValidatorRoot(),
			)
			require.NoError(t, err)

			// Create valid signatures for all input attestations in the test.
			for _, attestationWrapper := range tt.args.attestationQueue {
				signingRoot, err := signing.ComputeSigningRoot(attestationWrapper.IndexedAttestation.Data, domain)
				require.NoError(t, err)
				attestingIndices := attestationWrapper.IndexedAttestation.AttestingIndices
				sigs := make([]bls.Signature, len(attestingIndices))
				for i, validatorIndex := range attestingIndices {
					privKey := privKeys[validatorIndex]
					sigs[i] = privKey.Sign(signingRoot[:])
				}
				attestationWrapper.IndexedAttestation.Signature = bls.AggregateSignatures(sigs).Marshal()
			}

			s := &Service{
				serviceCfg: &ServiceConfig{
					Database:                slasherDB,
					StateNotifier:           &mock.MockStateNotifier{},
					HeadStateFetcher:        mockChain,
					AttestationStateFetcher: mockChain,
					SlashingPoolInserter:    &slashings.PoolMock{},
				},
				params:      DefaultParams(),
				attsQueue:   newAttestationsQueue(),
				genesisTime: genesisTime,
			}
			currentSlotChan := make(chan types.Slot)
			exitChan := make(chan struct{})
			go func() {
				s.processQueuedAttestations(ctx, currentSlotChan)
				exitChan <- struct{}{}
			}()
			s.attsQueue.extend(tt.args.attestationQueue)
			currentSlotChan <- slot
			time.Sleep(time.Millisecond * 200)
			cancel()
			<-exitChan
			if tt.shouldNotBeSlashable {
				require.LogsDoNotContain(t, hook, "Attester slashing detected")
			} else {
				require.LogsContain(t, hook, "Attester slashing detected")
			}
		})
	}
}

func Test_processQueuedAttestations_MultipleChunkIndices(t *testing.T) {
	hook := logTest.NewGlobal()
	defer hook.Reset()

	slasherDB := dbtest.SetupSlasherDB(t)
	ctx, cancel := context.WithCancel(context.Background())
	slasherParams := DefaultParams()

	// We process submit attestations from chunk index 0 to chunk index 1.
	// What we want to test here is if we can proceed
	// with processing queued attestations once the chunk index changes.
	// For example, epochs 0 - 15 are chunk 0, epochs 16 - 31 are chunk 1, etc.
	startEpoch := types.Epoch(slasherParams.chunkSize)
	endEpoch := types.Epoch(slasherParams.chunkSize + 1)

	currentTime := time.Now()
	totalSlots := uint64(startEpoch) * uint64(params.BeaconConfig().SlotsPerEpoch)
	secondsSinceGenesis := time.Duration(totalSlots * params.BeaconConfig().SecondsPerSlot)
	genesisTime := currentTime.Add(-secondsSinceGenesis * time.Second)

	beaconState, err := util.NewBeaconState()
	require.NoError(t, err)
	mockChain := &mock.ChainService{
		State: beaconState,
	}

	s := &Service{
		serviceCfg: &ServiceConfig{
			Database:                slasherDB,
			StateNotifier:           &mock.MockStateNotifier{},
			HeadStateFetcher:        mockChain,
			AttestationStateFetcher: mockChain,
			SlashingPoolInserter:    &slashings.PoolMock{},
		},
		params:      slasherParams,
		attsQueue:   newAttestationsQueue(),
		genesisTime: genesisTime,
	}
	currentSlotChan := make(chan types.Slot)
	exitChan := make(chan struct{})
	go func() {
		s.processQueuedAttestations(ctx, currentSlotChan)
		exitChan <- struct{}{}
	}()

	for i := startEpoch; i <= endEpoch; i++ {
		source := types.Epoch(0)
		target := types.Epoch(0)
		if i != 0 {
			source = i - 1
			target = i
		}
		var sr [32]byte
		copy(sr[:], fmt.Sprintf("%d", i))
		att := createAttestationWrapper(t, source, target, []uint64{0}, sr[:])
		s.attsQueue = newAttestationsQueue()
		s.attsQueue.push(att)
		slot, err := slots.EpochStart(i)
		require.NoError(t, err)
		require.NoError(t, mockChain.State.SetSlot(slot))
		s.serviceCfg.HeadStateFetcher = mockChain
		currentSlotChan <- slot
	}

	time.Sleep(time.Millisecond * 200)
	cancel()
	<-exitChan
	require.LogsDoNotContain(t, hook, "Slashable offenses found")
	require.LogsDoNotContain(t, hook, "Could not detect")
}

func Test_processQueuedAttestations_OverlappingChunkIndices(t *testing.T) {
	hook := logTest.NewGlobal()
	defer hook.Reset()

	slasherDB := dbtest.SetupSlasherDB(t)
	ctx, cancel := context.WithCancel(context.Background())
	slasherParams := DefaultParams()

	startEpoch := types.Epoch(slasherParams.chunkSize)

	currentTime := time.Now()
	totalSlots := uint64(startEpoch) * uint64(params.BeaconConfig().SlotsPerEpoch)
	secondsSinceGenesis := time.Duration(totalSlots * params.BeaconConfig().SecondsPerSlot)
	genesisTime := currentTime.Add(-secondsSinceGenesis * time.Second)

	beaconState, err := util.NewBeaconState()
	require.NoError(t, err)
	mockChain := &mock.ChainService{
		State: beaconState,
	}

	s := &Service{
		serviceCfg: &ServiceConfig{
			Database:                slasherDB,
			StateNotifier:           &mock.MockStateNotifier{},
			HeadStateFetcher:        mockChain,
			AttestationStateFetcher: mockChain,
			SlashingPoolInserter:    &slashings.PoolMock{},
		},
		params:      slasherParams,
		attsQueue:   newAttestationsQueue(),
		genesisTime: genesisTime,
	}
	currentSlotChan := make(chan types.Slot)
	exitChan := make(chan struct{})
	go func() {
		s.processQueuedAttestations(ctx, currentSlotChan)
		exitChan <- struct{}{}
	}()

	// We create two attestations fully spanning chunk indices 0 and chunk 1
	att1 := createAttestationWrapper(t, types.Epoch(slasherParams.chunkSize-2), types.Epoch(slasherParams.chunkSize), []uint64{0, 1}, nil)
	att2 := createAttestationWrapper(t, types.Epoch(slasherParams.chunkSize-1), types.Epoch(slasherParams.chunkSize+1), []uint64{0, 1}, nil)

	// We attempt to process the batch.
	s.attsQueue = newAttestationsQueue()
	s.attsQueue.push(att1)
	s.attsQueue.push(att2)
	slot, err := slots.EpochStart(att2.IndexedAttestation.Data.Target.Epoch)
	require.NoError(t, err)
	mockChain.Slot = &slot
	s.serviceCfg.HeadStateFetcher = mockChain
	currentSlotChan <- slot

	time.Sleep(time.Millisecond * 200)
	cancel()
	<-exitChan
	require.LogsDoNotContain(t, hook, "Slashable offenses found")
	require.LogsDoNotContain(t, hook, "Could not detect")
}

<<<<<<< HEAD
//func Test_determineChunksToUpdateForValidators_FromLatestWrittenEpoch(t *testing.T) {
//	slasherDB := dbtest.SetupSlasherDB(t)
//	ctx := context.Background()
//
//	// Check if the chunk at chunk index already exists in-memory.
//	s := &Service{
//		params: &Parameters{
//			chunkSize:          2, // 2 epochs in a chunk.
//			validatorChunkSize: 2, // 2 validators in a chunk.
//			historyLength:      4,
//		},
//		serviceCfg: &ServiceConfig{
//			Database:      slasherDB,
//			StateNotifier: &mock.MockStateNotifier{},
//		},
//	}
//	validators := []types.ValidatorIndex{
//		1, 2,
//	}
//	currentEpoch := types.Epoch(3)
//
//	// Set the latest written epoch for validators to current epoch - 1.
//	latestWrittenEpoch := currentEpoch - 1
//	err := slasherDB.SaveLastEpochWrittenForValidators(ctx, validators, latestWrittenEpoch)
//	require.NoError(t, err)
//
//	// Because the validators have no recorded latest epoch written in the database,
//	// Because the latest written epoch for the input validators is == 2, we expect
//	// that we will update all epochs from 2 up to 3 (the current epoch). This is all
//	// safe contained in chunk index 1.
//	chunkIndices, err := s.determineChunksToUpdateForValidators(
//		ctx,
//		&chunkUpdateArgs{
//			currentEpoch: currentEpoch,
//		},
//		validators,
//	)
//	require.NoError(t, err)
//	require.DeepEqual(t, []uint64{1}, chunkIndices)
//}
//
//func Test_determineChunksToUpdateForValidators_FromGenesis(t *testing.T) {
//	slasherDB := dbtest.SetupSlasherDB(t)
//	ctx := context.Background()
//
//	// Check if the chunk at chunk index already exists in-memory.
//	s := &Service{
//		params: &Parameters{
//			chunkSize:          2, // 2 epochs in a chunk.
//			validatorChunkSize: 2, // 2 validators in a chunk.
//			historyLength:      4,
//		},
//		serviceCfg: &ServiceConfig{
//			Database:      slasherDB,
//			StateNotifier: &mock.MockStateNotifier{},
//		},
//	}
//	validators := []types.ValidatorIndex{
//		1, 2,
//	}
//	// Because the validators have no recorded latest epoch written in the database,
//	// we expect that we will update all epochs from genesis up to the current epoch.
//	// Given the chunk size is 2 epochs per chunk, updating with current epoch == 3
//	// will mean that we should be updating from epoch 0 to 3, meaning chunk indices 0 and 1.
//	chunkIndices, err := s.determineChunksToUpdateForValidators(
//		ctx,
//		&chunkUpdateArgs{
//			currentEpoch: 3,
//		},
//		validators,
//	)
//	require.NoError(t, err)
//	sort.Slice(chunkIndices, func(i, j int) bool {
//		return chunkIndices[i] < chunkIndices[j]
//	})
//	require.DeepEqual(t, []uint64{0, 1}, chunkIndices)
//}
=======
func Test_epochUpdateForValidators(t *testing.T) {
	ctx := context.Background()
	slasherDB := dbtest.SetupSlasherDB(t)

	// Check if the chunk at chunk index already exists in-memory.
	s := &Service{
		params: &Parameters{
			chunkSize:          2, // 2 epochs in a chunk.
			validatorChunkSize: 2, // 2 validators in a chunk.
			historyLength:      4,
		},
		serviceCfg: &ServiceConfig{Database: slasherDB},
	}

	t.Run("no update if no latest written epoch", func(t *testing.T) {
		validators := []types.ValidatorIndex{
			1, 2,
		}
		currentEpoch := types.Epoch(3)
		// No last written epoch for both validators.
		lastWrittenEpochForValidator := map[types.ValidatorIndex]types.Epoch{}

		// Because the validators have no recorded latest epoch written, we expect
		// no chunks to be loaded nor updated to.
		updatedChunks := make(map[uint64]Chunker)
		for _, valIdx := range validators {
			err := s.epochUpdateForValidator(
				ctx,
				&chunkUpdateArgs{
					currentEpoch: currentEpoch,
				},
				updatedChunks,
				valIdx,
				lastWrittenEpochForValidator,
			)
			require.NoError(t, err)
		}
		require.Equal(t, 0, len(updatedChunks))
	})

	t.Run("update from latest written epoch", func(t *testing.T) {
		validators := []types.ValidatorIndex{
			1, 2,
		}
		currentEpoch := types.Epoch(3)

		// Set the latest written epoch for validators to current epoch - 1.
		latestWrittenEpoch := currentEpoch - 1
		lastWrittenEpochForValidator := map[types.ValidatorIndex]types.Epoch{
			1: latestWrittenEpoch,
			2: latestWrittenEpoch,
		}

		// Because the latest written epoch for the input validators is == 2, we expect
		// that we will update all epochs from 2 up to 3 (the current epoch). This is all
		// safe contained in chunk index 1.
		updatedChunks := make(map[uint64]Chunker)
		for _, valIdx := range validators {
			err := s.epochUpdateForValidator(
				ctx,
				&chunkUpdateArgs{
					currentEpoch: currentEpoch,
				},
				updatedChunks,
				valIdx,
				lastWrittenEpochForValidator,
			)
			require.NoError(t, err)
		}
		require.Equal(t, 1, len(updatedChunks))
		_, ok := updatedChunks[1]
		require.Equal(t, true, ok)
	})
}
>>>>>>> d52774a7

func Test_applyAttestationForValidator_MinSpanChunk(t *testing.T) {
	ctx := context.Background()
	slasherDB := dbtest.SetupSlasherDB(t)
	params := DefaultParams()
	srv := &Service{
		params: params,
		serviceCfg: &ServiceConfig{
			Database:      slasherDB,
			StateNotifier: &mock.MockStateNotifier{},
		},
	}
	// We initialize an empty chunks slice.
	chunk := EmptyMinSpanChunksSlice(params)
	chunkIdx := uint64(0)
	currentEpoch := types.Epoch(3)
	validatorIdx := types.ValidatorIndex(0)
	args := &chunkUpdateArgs{
		chunkIndex:   chunkIdx,
		currentEpoch: currentEpoch,
	}
	chunksByChunkIdx := map[uint64]Chunker{
		chunkIdx: chunk,
	}

	// We apply attestation with (source 1, target 2) for our validator.
	source := types.Epoch(1)
	target := types.Epoch(2)
	att := createAttestationWrapper(t, source, target, nil, nil)
	slashing, err := srv.applyAttestationForValidator(
		ctx,
		args,
		validatorIdx,
		chunksByChunkIdx,
		att,
	)
	require.NoError(t, err)
	require.Equal(t, true, slashing == nil)
	att.IndexedAttestation.AttestingIndices = []uint64{uint64(validatorIdx)}
	err = slasherDB.SaveAttestationRecordsForValidators(
		ctx,
		[]*slashertypes.IndexedAttestationWrapper{att},
	)
	require.NoError(t, err)

	// Next, we apply an attestation with (source 0, target 3) and
	// expect a slashable offense to be returned.
	source = types.Epoch(0)
	target = types.Epoch(3)
	slashableAtt := createAttestationWrapper(t, source, target, nil, nil)
	slashing, err = srv.applyAttestationForValidator(
		ctx,
		args,
		validatorIdx,
		chunksByChunkIdx,
		slashableAtt,
	)
	require.NoError(t, err)
	require.NotNil(t, slashing)
}

func Test_applyAttestationForValidator_MaxSpanChunk(t *testing.T) {
	ctx := context.Background()
	slasherDB := dbtest.SetupSlasherDB(t)
	params := DefaultParams()
	srv := &Service{
		params: params,
		serviceCfg: &ServiceConfig{
			Database:      slasherDB,
			StateNotifier: &mock.MockStateNotifier{},
		},
	}
	// We initialize an empty chunks slice.
	chunk := EmptyMaxSpanChunksSlice(params)
	chunkIdx := uint64(0)
	currentEpoch := types.Epoch(3)
	validatorIdx := types.ValidatorIndex(0)
	args := &chunkUpdateArgs{
		chunkIndex:   chunkIdx,
		currentEpoch: currentEpoch,
	}
	chunksByChunkIdx := map[uint64]Chunker{
		chunkIdx: chunk,
	}

	// We apply attestation with (source 0, target 3) for our validator.
	source := types.Epoch(0)
	target := types.Epoch(3)
	att := createAttestationWrapper(t, source, target, nil, nil)
	slashing, err := srv.applyAttestationForValidator(
		ctx,
		args,
		validatorIdx,
		chunksByChunkIdx,
		att,
	)
	require.NoError(t, err)
	require.Equal(t, true, slashing == nil)
	att.IndexedAttestation.AttestingIndices = []uint64{uint64(validatorIdx)}
	err = slasherDB.SaveAttestationRecordsForValidators(
		ctx,
		[]*slashertypes.IndexedAttestationWrapper{att},
	)
	require.NoError(t, err)

	// Next, we apply an attestation with (source 1, target 2) and
	// expect a slashable offense to be returned.
	source = types.Epoch(1)
	target = types.Epoch(2)
	slashableAtt := createAttestationWrapper(t, source, target, nil, nil)
	slashing, err = srv.applyAttestationForValidator(
		ctx,
		args,
		validatorIdx,
		chunksByChunkIdx,
		slashableAtt,
	)
	require.NoError(t, err)
	require.NotNil(t, slashing)
}

func Test_checkDoubleVotes_SlashableInputAttestations(t *testing.T) {
	slasherDB := dbtest.SetupSlasherDB(t)
	ctx := context.Background()
	// For a list of input attestations, check that we can
	// indeed check there could exist a double vote offense
	// within the list with respect to other entries in the list.
	atts := []*slashertypes.IndexedAttestationWrapper{
		createAttestationWrapper(t, 0, 1, []uint64{1, 2}, []byte{1}),
		createAttestationWrapper(t, 0, 2, []uint64{1, 2}, []byte{1}),
		createAttestationWrapper(t, 0, 2, []uint64{1, 2}, []byte{2}), // Different signing root.
	}
	srv := &Service{
		serviceCfg: &ServiceConfig{
			Database:      slasherDB,
			StateNotifier: &mock.MockStateNotifier{},
		},
		params: DefaultParams(),
	}
	prev1 := createAttestationWrapper(t, 0, 2, []uint64{1, 2}, []byte{1})
	cur1 := createAttestationWrapper(t, 0, 2, []uint64{1, 2}, []byte{2})
	prev2 := createAttestationWrapper(t, 0, 2, []uint64{1, 2}, []byte{1})
	cur2 := createAttestationWrapper(t, 0, 2, []uint64{1, 2}, []byte{2})
	wanted := []*ethpb.AttesterSlashing{
		{
			Attestation_1: prev1.IndexedAttestation,
			Attestation_2: cur1.IndexedAttestation,
		},
		{
			Attestation_1: prev2.IndexedAttestation,
			Attestation_2: cur2.IndexedAttestation,
		},
	}
	slashings, err := srv.checkDoubleVotes(ctx, atts)
	require.NoError(t, err)
	require.DeepEqual(t, wanted, slashings)
}

func Test_checkDoubleVotes_SlashableAttestationsOnDisk(t *testing.T) {
	slasherDB := dbtest.SetupSlasherDB(t)
	ctx := context.Background()
	// For a list of input attestations, check that we can
	// indeed check there could exist a double vote offense
	// within the list with respect to previous entries in the db.
	prevAtts := []*slashertypes.IndexedAttestationWrapper{
		createAttestationWrapper(t, 0, 1, []uint64{1, 2}, []byte{1}),
		createAttestationWrapper(t, 0, 2, []uint64{1, 2}, []byte{1}),
	}
	srv := &Service{
		serviceCfg: &ServiceConfig{
			Database:      slasherDB,
			StateNotifier: &mock.MockStateNotifier{},
		},
		params: DefaultParams(),
	}
	err := slasherDB.SaveAttestationRecordsForValidators(ctx, prevAtts)
	require.NoError(t, err)

	prev1 := createAttestationWrapper(t, 0, 2, []uint64{1, 2}, []byte{1})
	cur1 := createAttestationWrapper(t, 0, 2, []uint64{1, 2}, []byte{2})
	prev2 := createAttestationWrapper(t, 0, 2, []uint64{1, 2}, []byte{1})
	cur2 := createAttestationWrapper(t, 0, 2, []uint64{1, 2}, []byte{2})
	wanted := []*ethpb.AttesterSlashing{
		{
			Attestation_1: prev1.IndexedAttestation,
			Attestation_2: cur1.IndexedAttestation,
		},
		{
			Attestation_1: prev2.IndexedAttestation,
			Attestation_2: cur2.IndexedAttestation,
		},
	}
	newAtts := []*slashertypes.IndexedAttestationWrapper{
		createAttestationWrapper(t, 0, 2, []uint64{1, 2}, []byte{2}), // Different signing root.
	}
	slashings, err := srv.checkDoubleVotes(ctx, newAtts)
	require.NoError(t, err)
	require.DeepEqual(t, wanted, slashings)
}

func Test_loadChunks_MinSpans(t *testing.T) {
	testLoadChunks(t, slashertypes.MinSpan)
}

func Test_loadChunks_MaxSpans(t *testing.T) {
	testLoadChunks(t, slashertypes.MaxSpan)
}

func testLoadChunks(t *testing.T, kind slashertypes.ChunkKind) {
	slasherDB := dbtest.SetupSlasherDB(t)
	ctx := context.Background()

	// Check if the chunk at chunk index already exists in-memory.
	params := DefaultParams()
	s := &Service{
		params: DefaultParams(),
		serviceCfg: &ServiceConfig{
			Database:      slasherDB,
			StateNotifier: &mock.MockStateNotifier{},
		},
	}
	// If a chunk at a chunk index does not exist, ensure it
	// is initialized as an empty chunk.
	var emptyChunk Chunker
	if kind == slashertypes.MinSpan {
		emptyChunk = EmptyMinSpanChunksSlice(params)
	} else {
		emptyChunk = EmptyMaxSpanChunksSlice(params)
	}
	chunkIdx := uint64(2)
	received, err := s.loadChunks(ctx, &chunkUpdateArgs{
		validatorChunkIndex: 0,
		kind:                kind,
	}, []uint64{chunkIdx})
	require.NoError(t, err)
	wanted := map[uint64]Chunker{
		chunkIdx: emptyChunk,
	}
	require.DeepEqual(t, wanted, received)

	// Save chunks to disk, then load them properly from disk.
	var existingChunk Chunker
	if kind == slashertypes.MinSpan {
		existingChunk = EmptyMinSpanChunksSlice(params)
	} else {
		existingChunk = EmptyMaxSpanChunksSlice(params)
	}
	validatorIdx := types.ValidatorIndex(0)
	epochInChunk := types.Epoch(0)
	targetEpoch := types.Epoch(2)
	err = setChunkDataAtEpoch(
		params,
		existingChunk.Chunk(),
		validatorIdx,
		epochInChunk,
		targetEpoch,
	)
	require.NoError(t, err)
	require.DeepNotEqual(t, existingChunk, emptyChunk)

	updatedChunks := map[uint64]Chunker{
		2: existingChunk,
		4: existingChunk,
		6: existingChunk,
	}
	err = s.saveUpdatedChunks(
		ctx,
		&chunkUpdateArgs{
			validatorChunkIndex: 0,
			kind:                kind,
		},
		updatedChunks,
	)
	require.NoError(t, err)
	// Check if the retrieved chunks match what we just saved to disk.
	received, err = s.loadChunks(ctx, &chunkUpdateArgs{
		validatorChunkIndex: 0,
		kind:                kind,
	}, []uint64{2, 4, 6})
	require.NoError(t, err)
	require.DeepEqual(t, updatedChunks, received)
}

func TestService_processQueuedAttestations(t *testing.T) {
	hook := logTest.NewGlobal()
	slasherDB := dbtest.SetupSlasherDB(t)

	beaconState, err := util.NewBeaconState()
	require.NoError(t, err)
	slot, err := slots.EpochStart(1)
	require.NoError(t, err)
	require.NoError(t, beaconState.SetSlot(slot))
	mockChain := &mock.ChainService{
		State: beaconState,
		Slot:  &slot,
	}

	s := &Service{
		params: DefaultParams(),
		serviceCfg: &ServiceConfig{
			Database:         slasherDB,
			StateNotifier:    &mock.MockStateNotifier{},
			HeadStateFetcher: mockChain,
		},
		attsQueue: newAttestationsQueue(),
	}

	s.attsQueue.extend([]*slashertypes.IndexedAttestationWrapper{
		createAttestationWrapper(t, 0, 1, []uint64{0, 1} /* indices */, nil /* signingRoot */),
	})
	ctx, cancel := context.WithCancel(context.Background())
	tickerChan := make(chan types.Slot)
	exitChan := make(chan struct{})
	go func() {
		s.processQueuedAttestations(ctx, tickerChan)
		exitChan <- struct{}{}
	}()

	// Send a value over the ticker.
	tickerChan <- 1
	cancel()
	<-exitChan
	assert.LogsContain(t, hook, "New slot, processing queued")
}

func BenchmarkCheckSlashableAttestations(b *testing.B) {
	slasherDB := dbtest.SetupSlasherDB(b)

	beaconState, err := util.NewBeaconState()
	require.NoError(b, err)
	slot := types.Slot(0)
	mockChain := &mock.ChainService{
		State: beaconState,
		Slot:  &slot,
	}

	s := &Service{
		params: DefaultParams(),
		serviceCfg: &ServiceConfig{
			Database:         slasherDB,
			StateNotifier:    &mock.MockStateNotifier{},
			HeadStateFetcher: mockChain,
		},
		attsQueue: newAttestationsQueue(),
	}

	b.Run("1 attestation 1 validator", func(b *testing.B) {
		b.ResetTimer()
		runAttestationsBenchmark(b, s, 1, 1 /* validator */)
	})
	b.Run("1 attestation 100 validators", func(b *testing.B) {
		b.ResetTimer()
		runAttestationsBenchmark(b, s, 1, 100 /* validator */)
	})
	b.Run("1 attestation 1000 validators", func(b *testing.B) {
		b.ResetTimer()
		runAttestationsBenchmark(b, s, 1, 1000 /* validator */)
	})

	b.Run("100 attestations 1 validator", func(b *testing.B) {
		b.ResetTimer()
		runAttestationsBenchmark(b, s, 100, 1 /* validator */)
	})
	b.Run("100 attestations 100 validators", func(b *testing.B) {
		b.ResetTimer()
		runAttestationsBenchmark(b, s, 100, 100 /* validator */)
	})
	b.Run("100 attestations 1000 validators", func(b *testing.B) {
		b.ResetTimer()
		runAttestationsBenchmark(b, s, 100, 1000 /* validator */)
	})

	b.Run("1000 attestations 1 validator", func(b *testing.B) {
		b.ResetTimer()
		runAttestationsBenchmark(b, s, 1000, 1 /* validator */)
	})
	b.Run("1000 attestations 100 validators", func(b *testing.B) {
		b.ResetTimer()
		runAttestationsBenchmark(b, s, 1000, 100 /* validator */)
	})
	b.Run("1000 attestations 1000 validators", func(b *testing.B) {
		b.ResetTimer()
		runAttestationsBenchmark(b, s, 1000, 1000 /* validator */)
	})
}

func runAttestationsBenchmark(b *testing.B, s *Service, numAtts, numValidators uint64) {
	indices := make([]uint64, numValidators)
	for i := uint64(0); i < numValidators; i++ {
		indices[i] = i
	}
	atts := make([]*slashertypes.IndexedAttestationWrapper, numAtts)
	for i := uint64(0); i < numAtts; i++ {
		source := types.Epoch(i)
		target := types.Epoch(i + 1)
		signingRoot := [32]byte{}
		copy(signingRoot[:], fmt.Sprintf("%d", i))
		atts[i] = createAttestationWrapper(
			b,
			source,
			target,         /* target */
			indices,        /* indices */
			signingRoot[:], /* signingRoot */
		)
	}
	for i := 0; i < b.N; i++ {
		numEpochs := numAtts
		totalSeconds := numEpochs * uint64(params.BeaconConfig().SlotsPerEpoch) * params.BeaconConfig().SecondsPerSlot
		genesisTime := time.Now().Add(-time.Second * time.Duration(totalSeconds))
		s.genesisTime = genesisTime

		epoch := slots.EpochsSinceGenesis(genesisTime)
		_, err := s.checkSlashableAttestations(context.Background(), epoch, atts)
		require.NoError(b, err)
	}
}

func createAttestationWrapper(t testing.TB, source, target types.Epoch, indices []uint64, signingRoot []byte) *slashertypes.IndexedAttestationWrapper {
	data := &ethpb.AttestationData{
		BeaconBlockRoot: bytesutil.PadTo(signingRoot, 32),
		Source: &ethpb.Checkpoint{
			Epoch: source,
			Root:  params.BeaconConfig().ZeroHash[:],
		},
		Target: &ethpb.Checkpoint{
			Epoch: target,
			Root:  params.BeaconConfig().ZeroHash[:],
		},
	}
	signRoot, err := data.HashTreeRoot()
	if err != nil {
		t.Fatal(err)
	}
	return &slashertypes.IndexedAttestationWrapper{
		IndexedAttestation: &ethpb.IndexedAttestation{
			AttestingIndices: indices,
			Data:             data,
			Signature:        params.BeaconConfig().EmptySignature[:],
		},
		SigningRoot: signRoot,
	}
}<|MERGE_RESOLUTION|>--- conflicted
+++ resolved
@@ -396,85 +396,6 @@
 	require.LogsDoNotContain(t, hook, "Could not detect")
 }
 
-<<<<<<< HEAD
-//func Test_determineChunksToUpdateForValidators_FromLatestWrittenEpoch(t *testing.T) {
-//	slasherDB := dbtest.SetupSlasherDB(t)
-//	ctx := context.Background()
-//
-//	// Check if the chunk at chunk index already exists in-memory.
-//	s := &Service{
-//		params: &Parameters{
-//			chunkSize:          2, // 2 epochs in a chunk.
-//			validatorChunkSize: 2, // 2 validators in a chunk.
-//			historyLength:      4,
-//		},
-//		serviceCfg: &ServiceConfig{
-//			Database:      slasherDB,
-//			StateNotifier: &mock.MockStateNotifier{},
-//		},
-//	}
-//	validators := []types.ValidatorIndex{
-//		1, 2,
-//	}
-//	currentEpoch := types.Epoch(3)
-//
-//	// Set the latest written epoch for validators to current epoch - 1.
-//	latestWrittenEpoch := currentEpoch - 1
-//	err := slasherDB.SaveLastEpochWrittenForValidators(ctx, validators, latestWrittenEpoch)
-//	require.NoError(t, err)
-//
-//	// Because the validators have no recorded latest epoch written in the database,
-//	// Because the latest written epoch for the input validators is == 2, we expect
-//	// that we will update all epochs from 2 up to 3 (the current epoch). This is all
-//	// safe contained in chunk index 1.
-//	chunkIndices, err := s.determineChunksToUpdateForValidators(
-//		ctx,
-//		&chunkUpdateArgs{
-//			currentEpoch: currentEpoch,
-//		},
-//		validators,
-//	)
-//	require.NoError(t, err)
-//	require.DeepEqual(t, []uint64{1}, chunkIndices)
-//}
-//
-//func Test_determineChunksToUpdateForValidators_FromGenesis(t *testing.T) {
-//	slasherDB := dbtest.SetupSlasherDB(t)
-//	ctx := context.Background()
-//
-//	// Check if the chunk at chunk index already exists in-memory.
-//	s := &Service{
-//		params: &Parameters{
-//			chunkSize:          2, // 2 epochs in a chunk.
-//			validatorChunkSize: 2, // 2 validators in a chunk.
-//			historyLength:      4,
-//		},
-//		serviceCfg: &ServiceConfig{
-//			Database:      slasherDB,
-//			StateNotifier: &mock.MockStateNotifier{},
-//		},
-//	}
-//	validators := []types.ValidatorIndex{
-//		1, 2,
-//	}
-//	// Because the validators have no recorded latest epoch written in the database,
-//	// we expect that we will update all epochs from genesis up to the current epoch.
-//	// Given the chunk size is 2 epochs per chunk, updating with current epoch == 3
-//	// will mean that we should be updating from epoch 0 to 3, meaning chunk indices 0 and 1.
-//	chunkIndices, err := s.determineChunksToUpdateForValidators(
-//		ctx,
-//		&chunkUpdateArgs{
-//			currentEpoch: 3,
-//		},
-//		validators,
-//	)
-//	require.NoError(t, err)
-//	sort.Slice(chunkIndices, func(i, j int) bool {
-//		return chunkIndices[i] < chunkIndices[j]
-//	})
-//	require.DeepEqual(t, []uint64{0, 1}, chunkIndices)
-//}
-=======
 func Test_epochUpdateForValidators(t *testing.T) {
 	ctx := context.Background()
 	slasherDB := dbtest.SetupSlasherDB(t)
@@ -549,7 +470,6 @@
 		require.Equal(t, true, ok)
 	})
 }
->>>>>>> d52774a7
 
 func Test_applyAttestationForValidator_MinSpanChunk(t *testing.T) {
 	ctx := context.Background()
