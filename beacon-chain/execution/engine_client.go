--- conflicted
+++ resolved
@@ -20,17 +20,11 @@
 	"github.com/prysmaticlabs/prysm/v3/consensus-types/blocks"
 	"github.com/prysmaticlabs/prysm/v3/consensus-types/interfaces"
 	payloadattribute "github.com/prysmaticlabs/prysm/v3/consensus-types/payload-attribute"
-<<<<<<< HEAD
 	types2 "github.com/prysmaticlabs/prysm/v3/consensus-types/primitives"
 	"github.com/prysmaticlabs/prysm/v3/encoding/bytesutil"
 	pb "github.com/prysmaticlabs/prysm/v3/proto/engine/v1"
 	"github.com/prysmaticlabs/prysm/v3/runtime/version"
 	"github.com/prysmaticlabs/prysm/v3/time/slots"
-=======
-	"github.com/prysmaticlabs/prysm/v3/encoding/bytesutil"
-	pb "github.com/prysmaticlabs/prysm/v3/proto/engine/v1"
-	"github.com/prysmaticlabs/prysm/v3/runtime/version"
->>>>>>> fa01ee5e
 	"github.com/sirupsen/logrus"
 	"go.opencensus.io/trace"
 )
@@ -42,11 +36,7 @@
 	NewPayloadMethodV2 = "engine_newPayloadV2"
 	// ForkchoiceUpdatedMethod v1 request string for JSON-RPC.
 	ForkchoiceUpdatedMethod = "engine_forkchoiceUpdatedV1"
-<<<<<<< HEAD
-	// ForkchoiceUpdatedMethod v2 request string for JSON-RPC.
-=======
 	// ForkchoiceUpdatedMethodV2 v2 request string for JSON-RPC.
->>>>>>> fa01ee5e
 	ForkchoiceUpdatedMethodV2 = "engine_forkchoiceUpdatedV2"
 	// GetPayloadMethod v1 request string for JSON-RPC.
 	GetPayloadMethod = "engine_getPayloadV1"
@@ -157,11 +147,7 @@
 	result := &ForkchoiceUpdatedResponse{}
 
 	if attrs == nil {
-<<<<<<< HEAD
-		return nil, nil, errors.New("nil payload attribute")
-=======
 		return nil, nil, errors.New("nil payload attributer")
->>>>>>> fa01ee5e
 	}
 	switch attrs.Version() {
 	case version.Bellatrix:
@@ -182,11 +168,8 @@
 		if err != nil {
 			return nil, nil, handleRPCError(err)
 		}
-<<<<<<< HEAD
-=======
 	default:
 		return nil, nil, fmt.Errorf("unknown payload attribute version: %v", attrs.Version())
->>>>>>> fa01ee5e
 	}
 
 	if result.Status == nil {
