package blockchain

import (
	"context"
	"fmt"
	"time"

	"github.com/pkg/errors"
	"github.com/prysmaticlabs/prysm/beacon-chain/core/blocks"
	"github.com/prysmaticlabs/prysm/beacon-chain/core/feed"
	statefeed "github.com/prysmaticlabs/prysm/beacon-chain/core/feed/state"
	"github.com/prysmaticlabs/prysm/beacon-chain/core/helpers"
	coreTime "github.com/prysmaticlabs/prysm/beacon-chain/core/time"
	"github.com/prysmaticlabs/prysm/beacon-chain/core/transition"
	forkchoicetypes "github.com/prysmaticlabs/prysm/beacon-chain/forkchoice/types"
	"github.com/prysmaticlabs/prysm/beacon-chain/state"
	"github.com/prysmaticlabs/prysm/config/features"
	"github.com/prysmaticlabs/prysm/config/params"
	consensusblocks "github.com/prysmaticlabs/prysm/consensus-types/blocks"
	"github.com/prysmaticlabs/prysm/consensus-types/forks/bellatrix"
	"github.com/prysmaticlabs/prysm/consensus-types/interfaces"
	types "github.com/prysmaticlabs/prysm/consensus-types/primitives"
	"github.com/prysmaticlabs/prysm/crypto/bls"
	"github.com/prysmaticlabs/prysm/encoding/bytesutil"
	"github.com/prysmaticlabs/prysm/monitoring/tracing"
	ethpbv1 "github.com/prysmaticlabs/prysm/proto/eth/v1"
	ethpb "github.com/prysmaticlabs/prysm/proto/prysm/v1alpha1"
	"github.com/prysmaticlabs/prysm/proto/prysm/v1alpha1/attestation"
	"github.com/prysmaticlabs/prysm/runtime/version"
	"github.com/prysmaticlabs/prysm/time/slots"
	"go.opencensus.io/trace"
)

// A custom slot deadline for processing state slots in our cache.
const slotDeadline = 5 * time.Second

// A custom deadline for deposit trie insertion.
const depositDeadline = 20 * time.Second

// This defines size of the upper bound for initial sync block cache.
var initialSyncBlockCacheSize = uint64(2 * params.BeaconConfig().SlotsPerEpoch)

// onBlock is called when a gossip block is received. It runs regular state transition on the block.
// The block's signing root should be computed before calling this method to avoid redundant
// computation in this method and methods it calls into.
//
// Spec pseudocode definition:
//   def on_block(store: Store, signed_block: SignedBeaconBlock) -> None:
//    block = signed_block.message
//    # Parent block must be known
//    assert block.parent_root in store.block_states
//    # Make a copy of the state to avoid mutability issues
//    pre_state = copy(store.block_states[block.parent_root])
//    # Blocks cannot be in the future. If they are, their consideration must be delayed until the are in the past.
//    assert get_current_slot(store) >= block.slot
//
//    # Check that block is later than the finalized epoch slot (optimization to reduce calls to get_ancestor)
//    finalized_slot = compute_start_slot_at_epoch(store.finalized_checkpoint.epoch)
//    assert block.slot > finalized_slot
//    # Check block is a descendant of the finalized block at the checkpoint finalized slot
//    assert get_ancestor(store, block.parent_root, finalized_slot) == store.finalized_checkpoint.root
//
//    # Check the block is valid and compute the post-state
//    state = pre_state.copy()
//    state_transition(state, signed_block, True)
//    # Add new block to the store
//    store.blocks[hash_tree_root(block)] = block
//    # Add new state for this block to the store
//    store.block_states[hash_tree_root(block)] = state
//
//    # Update justified checkpoint
//    if state.current_justified_checkpoint.epoch > store.justified_checkpoint.epoch:
//        if state.current_justified_checkpoint.epoch > store.best_justified_checkpoint.epoch:
//            store.best_justified_checkpoint = state.current_justified_checkpoint
//        if should_update_justified_checkpoint(store, state.current_justified_checkpoint):
//            store.justified_checkpoint = state.current_justified_checkpoint
//
//    # Update finalized checkpoint
//    if state.finalized_checkpoint.epoch > store.finalized_checkpoint.epoch:
//        store.finalized_checkpoint = state.finalized_checkpoint
//
//        # Potentially update justified if different from store
//        if store.justified_checkpoint != state.current_justified_checkpoint:
//            # Update justified if new justified is later than store justified
//            if state.current_justified_checkpoint.epoch > store.justified_checkpoint.epoch:
//                store.justified_checkpoint = state.current_justified_checkpoint
//                return
//
//            # Update justified if store justified is not in chain with finalized checkpoint
//            finalized_slot = compute_start_slot_at_epoch(store.finalized_checkpoint.epoch)
//            ancestor_at_finalized_slot = get_ancestor(store, store.justified_checkpoint.root, finalized_slot)
//            if ancestor_at_finalized_slot != store.finalized_checkpoint.root:
//                store.justified_checkpoint = state.current_justified_checkpoint
func (s *Service) onBlock(ctx context.Context, signed interfaces.SignedBeaconBlock, blockRoot [32]byte) error {
	ctx, span := trace.StartSpan(ctx, "blockChain.onBlock")
	defer span.End()
	if err := consensusblocks.BeaconBlockIsNil(signed); err != nil {
		return invalidBlock{err}
	}
	b := signed.Block()

	preState, err := s.getBlockPreState(ctx, b)
	if err != nil {
		return err
	}

	preStateVersion, preStateHeader, err := getStateVersionAndPayload(preState)
	if err != nil {
		return err
	}
	postState, err := transition.ExecuteStateTransition(ctx, preState, signed)
	if err != nil {
		return invalidBlock{err}
	}
	postStateVersion, postStateHeader, err := getStateVersionAndPayload(postState)
	if err != nil {
		return err
	}
	isValidPayload, err := s.notifyNewPayload(ctx, postStateVersion, postStateHeader, signed)
	if err != nil {
		return fmt.Errorf("could not verify new payload: %v", err)
	}
	if isValidPayload {
		if err := s.validateMergeTransitionBlock(ctx, preStateVersion, preStateHeader, signed); err != nil {
			return err
		}
	}
	if err := s.savePostStateInfo(ctx, blockRoot, signed, postState); err != nil {
		return err
	}
	if err := s.insertBlockAndAttestationsToForkChoiceStore(ctx, signed.Block(), blockRoot, postState); err != nil {
		return errors.Wrapf(err, "could not insert block %d to fork choice store", signed.Block().Slot())
	}
	s.InsertSlashingsToForkChoiceStore(ctx, signed.Block().Body().AttesterSlashings())
	if isValidPayload {
		if err := s.cfg.ForkChoiceStore.SetOptimisticToValid(ctx, blockRoot); err != nil {
			return errors.Wrap(err, "could not set optimistic block to valid")
		}
	}

	// We add a proposer score boost to fork choice for the block root if applicable, right after
	// running a successful state transition for the block.
	secondsIntoSlot := uint64(time.Since(s.genesisTime).Seconds()) % params.BeaconConfig().SecondsPerSlot
	if err := s.cfg.ForkChoiceStore.BoostProposerRoot(ctx, &forkchoicetypes.ProposerBoostRootArgs{
		BlockRoot:       blockRoot,
		BlockSlot:       signed.Block().Slot(),
		CurrentSlot:     slots.SinceGenesis(s.genesisTime),
		SecondsIntoSlot: secondsIntoSlot,
	}); err != nil {
		return err
	}

	// If slasher is configured, forward the attestations in the block via
	// an event feed for processing.
	if features.Get().EnableSlasher {
		// Feed the indexed attestation to slasher if enabled. This action
		// is done in the background to avoid adding more load to this critical code path.
		go func() {
			// Using a different context to prevent timeouts as this operation can be expensive
			// and we want to avoid affecting the critical code path.
			ctx := context.TODO()
			for _, att := range signed.Block().Body().Attestations() {
				committee, err := helpers.BeaconCommitteeFromState(ctx, preState, att.Data.Slot, att.Data.CommitteeIndex)
				if err != nil {
					log.WithError(err).Error("Could not get attestation committee")
					tracing.AnnotateError(span, err)
					return
				}
				indexedAtt, err := attestation.ConvertToIndexed(ctx, att, committee)
				if err != nil {
					log.WithError(err).Error("Could not convert to indexed attestation")
					tracing.AnnotateError(span, err)
					return
				}
				s.cfg.SlasherAttestationsFeed.Send(indexedAtt)
			}
		}()
	}

	// Update justified check point.
	justified, err := s.store.JustifiedCheckpt()
	if err != nil {
		return errors.Wrap(err, "could not get justified checkpoint")
	}
	currJustifiedEpoch := justified.Epoch
	psj := postState.CurrentJustifiedCheckpoint()
	if psj == nil {
		return errNilJustifiedCheckpoint
	}

	if psj.Epoch > currJustifiedEpoch {
		if err := s.updateJustified(ctx, postState); err != nil {
			return err
		}
	}

	finalized, err := s.store.FinalizedCheckpt()
	if err != nil {
		return errors.Wrap(err, "could not get finalized checkpoint")
	}
	if finalized == nil {
		return errNilFinalizedInStore
	}
	psf := postState.FinalizedCheckpoint()
	if psf == nil {
		return errNilFinalizedCheckpoint
	}

	newFinalized := psf.Epoch > finalized.Epoch
	if newFinalized {
		s.store.SetPrevFinalizedCheckpt(finalized)
		h, err := s.getPayloadHash(ctx, psf.Root)
		if err != nil {
			return err
		}
		s.store.SetFinalizedCheckptAndPayloadHash(psf, h)
		s.store.SetPrevJustifiedCheckpt(justified)
		h, err = s.getPayloadHash(ctx, psj.Root)
		if err != nil {
			return err
		}
		s.store.SetJustifiedCheckptAndPayloadHash(postState.CurrentJustifiedCheckpoint(), h)
		// Update Forkchoice checkpoints
		if err := s.cfg.ForkChoiceStore.UpdateJustifiedCheckpoint(psj); err != nil {
			return err
		}
		if err := s.cfg.ForkChoiceStore.UpdateFinalizedCheckpoint(psf); err != nil {
			return err
		}
	}

	balances, err := s.justifiedBalances.get(ctx, bytesutil.ToBytes32(justified.Root))
	if err != nil {
		msg := fmt.Sprintf("could not read balances for state w/ justified checkpoint %#x", justified.Root)
		return errors.Wrap(err, msg)
	}
	headRoot, err := s.updateHead(ctx, balances)
	if err != nil {
		log.WithError(err).Warn("Could not update head")
	}
	s.notifyEngineIfChangedHead(ctx, headRoot)

	if err := s.pruneCanonicalAttsFromPool(ctx, blockRoot, signed); err != nil {
		return err
	}

	// Send notification of the processed block to the state feed.
	s.cfg.StateNotifier.StateFeed().Send(&feed.Event{
		Type: statefeed.BlockProcessed,
		Data: &statefeed.BlockProcessedData{
			Slot:        signed.Block().Slot(),
			BlockRoot:   blockRoot,
			SignedBlock: signed,
			Verified:    true,
		},
	})

	// Updating next slot state cache can happen in the background. It shouldn't block rest of the process.
	go func() {
		// Use a custom deadline here, since this method runs asynchronously.
		// We ignore the parent method's context and instead create a new one
		// with a custom deadline, therefore using the background context instead.
		slotCtx, cancel := context.WithTimeout(context.Background(), slotDeadline)
		defer cancel()
		if err := transition.UpdateNextSlotCache(slotCtx, blockRoot[:], postState); err != nil {
			log.WithError(err).Debug("could not update next slot state cache")
		}
	}()

	// Save justified check point to db.
	if postState.CurrentJustifiedCheckpoint().Epoch > currJustifiedEpoch {
		if err := s.cfg.BeaconDB.SaveJustifiedCheckpoint(ctx, postState.CurrentJustifiedCheckpoint()); err != nil {
			return err
		}
	}

	// Update finalized check point.
	if newFinalized {
		if err := s.updateFinalized(ctx, postState.FinalizedCheckpoint()); err != nil {
			return err
		}
		fRoot := bytesutil.ToBytes32(postState.FinalizedCheckpoint().Root)
		if err := s.cfg.ForkChoiceStore.Prune(ctx, fRoot); err != nil {
			return errors.Wrap(err, "could not prune proto array fork choice nodes")
		}
		isOptimistic, err := s.cfg.ForkChoiceStore.IsOptimistic(fRoot)
		if err != nil {
			return errors.Wrap(err, "could not check if node is optimistically synced")
		}
		go func() {
			// Send an event regarding the new finalized checkpoint over a common event feed.
			s.cfg.StateNotifier.StateFeed().Send(&feed.Event{
				Type: statefeed.FinalizedCheckpoint,
				Data: &ethpbv1.EventFinalizedCheckpoint{
					Epoch:               postState.FinalizedCheckpoint().Epoch,
					Block:               postState.FinalizedCheckpoint().Root,
					State:               signed.Block().StateRoot(),
					ExecutionOptimistic: isOptimistic,
				},
			})

			// Use a custom deadline here, since this method runs asynchronously.
			// We ignore the parent method's context and instead create a new one
			// with a custom deadline, therefore using the background context instead.
			depCtx, cancel := context.WithTimeout(context.Background(), depositDeadline)
			defer cancel()
			if err := s.insertFinalizedDeposits(depCtx, fRoot); err != nil {
				log.WithError(err).Error("Could not insert finalized deposits.")
			}
		}()

	}

	defer reportAttestationInclusion(b)

	return s.handleEpochBoundary(ctx, postState)
}

func getStateVersionAndPayload(st state.BeaconState) (int, *ethpb.ExecutionPayloadHeader, error) {
	if st == nil {
		return 0, nil, errors.New("nil state")
	}
	var preStateHeader *ethpb.ExecutionPayloadHeader
	var err error
	preStateVersion := st.Version()
	switch preStateVersion {
	case version.Phase0, version.Altair:
	default:
		preStateHeader, err = st.LatestExecutionPayloadHeader()
		if err != nil {
			return 0, nil, err
		}
	}
	return preStateVersion, preStateHeader, nil
}

func (s *Service) onBlockBatch(ctx context.Context, blks []interfaces.SignedBeaconBlock,
	blockRoots [][32]byte) error {
	ctx, span := trace.StartSpan(ctx, "blockChain.onBlockBatch")
	defer span.End()

	if len(blks) == 0 || len(blockRoots) == 0 {
		return errors.New("no blocks provided")
	}

	if len(blks) != len(blockRoots) {
		return errWrongBlockCount
	}

<<<<<<< HEAD
	if err := consensusblocks.BeaconBlockIsNil(blks[0]); err != nil {
		return nil, nil, invalidBlock{err}
=======
	if err := wrapper.BeaconBlockIsNil(blks[0]); err != nil {
		return invalidBlock{err}
>>>>>>> 95c140b5
	}
	b := blks[0].Block()

	// Retrieve incoming block's pre state.
	if err := s.verifyBlkPreState(ctx, b); err != nil {
		return err
	}
	preState, err := s.cfg.StateGen.StateByRootInitialSync(ctx, bytesutil.ToBytes32(b.ParentRoot()))
	if err != nil {
		return err
	}
	if preState == nil || preState.IsNil() {
		return fmt.Errorf("nil pre state for slot %d", b.Slot())
	}

	jCheckpoints := make([]*ethpb.Checkpoint, len(blks))
	fCheckpoints := make([]*ethpb.Checkpoint, len(blks))
	sigSet := &bls.SignatureBatch{
		Signatures: [][]byte{},
		PublicKeys: []bls.PublicKey{},
		Messages:   [][32]byte{},
	}
	type versionAndHeader struct {
		version int
		header  *ethpb.ExecutionPayloadHeader
	}
	preVersionAndHeaders := make([]*versionAndHeader, len(blks))
	postVersionAndHeaders := make([]*versionAndHeader, len(blks))
	var set *bls.SignatureBatch
	boundaries := make(map[[32]byte]state.BeaconState)
	for i, b := range blks {
		v, h, err := getStateVersionAndPayload(preState)
		if err != nil {
			return err
		}
		preVersionAndHeaders[i] = &versionAndHeader{
			version: v,
			header:  h,
		}

		set, preState, err = transition.ExecuteStateTransitionNoVerifyAnySig(ctx, preState, b)
		if err != nil {
			return invalidBlock{err}
		}
		// Save potential boundary states.
		if slots.IsEpochStart(preState.Slot()) {
			boundaries[blockRoots[i]] = preState.Copy()
		}
		jCheckpoints[i] = preState.CurrentJustifiedCheckpoint()
		fCheckpoints[i] = preState.FinalizedCheckpoint()

		v, h, err = getStateVersionAndPayload(preState)
		if err != nil {
			return err
		}
		postVersionAndHeaders[i] = &versionAndHeader{
			version: v,
			header:  h,
		}
		sigSet.Join(set)
	}
	verify, err := sigSet.Verify()
	if err != nil {
		return invalidBlock{err}
	}
	if !verify {
		return errors.New("batch block signature verification failed")
	}

	// blocks have been verified, add them to forkchoice and call the engine
	for i, b := range blks {
		isValidPayload, err := s.notifyNewPayload(ctx,
			postVersionAndHeaders[i].version,
			postVersionAndHeaders[i].header, b)
		if err != nil {
			return err
		}
		if isValidPayload {
			if err := s.validateMergeTransitionBlock(ctx, preVersionAndHeaders[i].version,
				preVersionAndHeaders[i].header, b); err != nil {
				return err
			}
		}

		if err := s.insertBlockToForkChoiceStore(ctx, b.Block(), blockRoots[i], fCheckpoints[i], jCheckpoints[i]); err != nil {
			return err
		}
		if isValidPayload {
			if err := s.cfg.ForkChoiceStore.SetOptimisticToValid(ctx, blockRoots[i]); err != nil {
				return errors.Wrap(err, "could not set optimistic block to valid")
			}
		}
		s.saveInitSyncBlock(blockRoots[i], b)
		if err = s.handleBlockAfterBatchVerify(ctx, b, blockRoots[i], fCheckpoints[i], jCheckpoints[i]); err != nil {
			tracing.AnnotateError(span, err)
			return err
		}
	}

	for r, st := range boundaries {
		if err := s.cfg.StateGen.SaveState(ctx, r, st); err != nil {
			return err
		}
	}
	// Also saves the last post state which to be used as pre state for the next batch.
	lastB := blks[len(blks)-1]
	lastBR := blockRoots[len(blockRoots)-1]
	if err := s.cfg.StateGen.SaveState(ctx, lastBR, preState); err != nil {
		return err
	}
	arg := &notifyForkchoiceUpdateArg{
		headState: preState,
		headRoot:  lastBR,
		headBlock: lastB.Block(),
	}
	if _, err := s.notifyForkchoiceUpdate(ctx, arg); err != nil {
		return err
	}
	return s.saveHeadNoDB(ctx, lastB, lastBR, preState)
}

// handles a block after the block's batch has been verified, where we can save blocks
// their state summaries and split them off to relative hot/cold storage.
func (s *Service) handleBlockAfterBatchVerify(ctx context.Context, signed interfaces.SignedBeaconBlock,
	blockRoot [32]byte, fCheckpoint, jCheckpoint *ethpb.Checkpoint) error {

	if err := s.cfg.BeaconDB.SaveStateSummary(ctx, &ethpb.StateSummary{
		Slot: signed.Block().Slot(),
		Root: blockRoot[:],
	}); err != nil {
		return err
	}

	// Rate limit how many blocks (2 epochs worth of blocks) a node keeps in the memory.
	if uint64(len(s.getInitSyncBlocks())) > initialSyncBlockCacheSize {
		if err := s.cfg.BeaconDB.SaveBlocks(ctx, s.getInitSyncBlocks()); err != nil {
			return err
		}
		s.clearInitSyncBlocks()
	}

	justified, err := s.store.JustifiedCheckpt()
	if err != nil {
		return errors.Wrap(err, "could not get justified checkpoint")
	}
	if jCheckpoint.Epoch > justified.Epoch {
		if err := s.updateJustifiedInitSync(ctx, jCheckpoint); err != nil {
			return err
		}
	}

	finalized, err := s.store.FinalizedCheckpt()
	if err != nil {
		return errors.Wrap(err, "could not get finalized checkpoint")
	}
	if finalized == nil {
		return errNilFinalizedInStore
	}
	// Update finalized check point. Prune the block cache and helper caches on every new finalized epoch.
	if fCheckpoint.Epoch > finalized.Epoch {
		if err := s.updateFinalized(ctx, fCheckpoint); err != nil {
			return err
		}
		s.store.SetPrevFinalizedCheckpt(finalized)
		h, err := s.getPayloadHash(ctx, fCheckpoint.Root)
		if err != nil {
			return err
		}
		s.store.SetFinalizedCheckptAndPayloadHash(fCheckpoint, h)
		if err := s.cfg.ForkChoiceStore.Prune(ctx, bytesutil.ToBytes32(fCheckpoint.Root)); err != nil {
			return errors.Wrap(err, "could not prune proto array fork choice nodes")
		}
	}
	return nil
}

// Epoch boundary bookkeeping such as logging epoch summaries.
func (s *Service) handleEpochBoundary(ctx context.Context, postState state.BeaconState) error {
	ctx, span := trace.StartSpan(ctx, "blockChain.handleEpochBoundary")
	defer span.End()

	if postState.Slot()+1 == s.nextEpochBoundarySlot {
		copied := postState.Copy()
		copied, err := transition.ProcessSlots(ctx, copied, copied.Slot()+1)
		if err != nil {
			return err
		}
		// Update caches for the next epoch at epoch boundary slot - 1.
		if err := helpers.UpdateCommitteeCache(ctx, copied, coreTime.CurrentEpoch(copied)); err != nil {
			return err
		}
		if err := helpers.UpdateProposerIndicesInCache(ctx, copied); err != nil {
			return err
		}
	} else if postState.Slot() >= s.nextEpochBoundarySlot {
		s.headLock.RLock()
		st := s.head.state
		s.headLock.RUnlock()
		if err := reportEpochMetrics(ctx, postState, st); err != nil {
			return err
		}

		var err error
		s.nextEpochBoundarySlot, err = slots.EpochStart(coreTime.NextEpoch(postState))
		if err != nil {
			return err
		}

		// Update caches at epoch boundary slot.
		// The following updates have short cut to return nil cheaply if fulfilled during boundary slot - 1.
		if err := helpers.UpdateCommitteeCache(ctx, postState, coreTime.CurrentEpoch(postState)); err != nil {
			return err
		}
		if err := helpers.UpdateProposerIndicesInCache(ctx, postState); err != nil {
			return err
		}
	}

	return nil
}

// This feeds in the block and block's attestations to fork choice store. It's allows fork choice store
// to gain information on the most current chain.
func (s *Service) insertBlockAndAttestationsToForkChoiceStore(ctx context.Context, blk interfaces.BeaconBlock, root [32]byte,
	st state.BeaconState) error {
	ctx, span := trace.StartSpan(ctx, "blockChain.insertBlockAndAttestationsToForkChoiceStore")
	defer span.End()

	fCheckpoint := st.FinalizedCheckpoint()
	jCheckpoint := st.CurrentJustifiedCheckpoint()
	if err := s.insertBlockToForkChoiceStore(ctx, blk, root, fCheckpoint, jCheckpoint); err != nil {
		return err
	}
	// Feed in block's attestations to fork choice store.
	for _, a := range blk.Body().Attestations() {
		committee, err := helpers.BeaconCommitteeFromState(ctx, st, a.Data.Slot, a.Data.CommitteeIndex)
		if err != nil {
			return err
		}
		indices, err := attestation.AttestingIndices(a.AggregationBits, committee)
		if err != nil {
			return err
		}
		s.cfg.ForkChoiceStore.ProcessAttestation(ctx, indices, bytesutil.ToBytes32(a.Data.BeaconBlockRoot), a.Data.Target.Epoch)
	}
	return nil
}

func (s *Service) insertBlockToForkChoiceStore(ctx context.Context, blk interfaces.BeaconBlock,
	root [32]byte, fCheckpoint, jCheckpoint *ethpb.Checkpoint) error {
	if err := s.fillInForkChoiceMissingBlocks(ctx, blk, fCheckpoint, jCheckpoint); err != nil {
		return err
	}
	// Feed in block to fork choice store.

	payloadHash, err := blocks.GetBlockPayloadHash(blk)
	if err != nil {
		return err
	}
	return s.cfg.ForkChoiceStore.InsertOptimisticBlock(ctx,
		blk.Slot(), root, bytesutil.ToBytes32(blk.ParentRoot()), payloadHash,
		jCheckpoint.Epoch,
		fCheckpoint.Epoch)
}

// Inserts attester slashing indices to fork choice store.
// To call this function, it's caller's responsibility to ensure the slashing object is valid.
func (s *Service) InsertSlashingsToForkChoiceStore(ctx context.Context, slashings []*ethpb.AttesterSlashing) {
	for _, slashing := range slashings {
		indices := blocks.SlashableAttesterIndices(slashing)
		for _, index := range indices {
			s.ForkChoicer().InsertSlashedIndex(ctx, types.ValidatorIndex(index))
		}
	}
}

// This saves post state info to DB or cache. This also saves post state info to fork choice store.
// Post state info consists of processed block and state. Do not call this method unless the block and state are verified.
func (s *Service) savePostStateInfo(ctx context.Context, r [32]byte, b interfaces.SignedBeaconBlock, st state.BeaconState) error {
	ctx, span := trace.StartSpan(ctx, "blockChain.savePostStateInfo")
	defer span.End()
	if err := s.cfg.BeaconDB.SaveBlock(ctx, b); err != nil {
		return errors.Wrapf(err, "could not save block from slot %d", b.Block().Slot())
	}
	if err := s.cfg.StateGen.SaveState(ctx, r, st); err != nil {
		return errors.Wrap(err, "could not save state")
	}
	return nil
}

// This removes the attestations from the mem pool. It will only remove the attestations if input root `r` is canonical,
// meaning the block `b` is part of the canonical chain.
func (s *Service) pruneCanonicalAttsFromPool(ctx context.Context, r [32]byte, b interfaces.SignedBeaconBlock) error {
	if !features.Get().CorrectlyPruneCanonicalAtts {
		return nil
	}

	canonical, err := s.IsCanonical(ctx, r)
	if err != nil {
		return err
	}
	if !canonical {
		return nil
	}

	atts := b.Block().Body().Attestations()
	for _, att := range atts {
		if helpers.IsAggregated(att) {
			if err := s.cfg.AttPool.DeleteAggregatedAttestation(att); err != nil {
				return err
			}
		} else {
			if err := s.cfg.AttPool.DeleteUnaggregatedAttestation(att); err != nil {
				return err
			}
		}
	}
	return nil
}

// validateMergeTransitionBlock validates the merge transition block.
func (s *Service) validateMergeTransitionBlock(ctx context.Context, stateVersion int, stateHeader *ethpb.ExecutionPayloadHeader, blk interfaces.SignedBeaconBlock) error {
	// Skip validation if block is older than Bellatrix.
	if blocks.IsPreBellatrixVersion(blk.Block().Version()) {
		return nil
	}

	// Skip validation if block has an empty payload.
	payload, err := blk.Block().Body().ExecutionPayload()
	if err != nil {
		return invalidBlock{err}
	}
	if bellatrix.IsEmptyPayload(payload) {
		return nil
	}

	// Handle case where pre-state is Altair but block contains payload.
	// To reach here, the block must have contained a valid payload.
	if blocks.IsPreBellatrixVersion(stateVersion) {
		return s.validateMergeBlock(ctx, blk)
	}

	// Skip validation if the block is not a merge transition block.
	atTransition, err := blocks.IsMergeTransitionBlockUsingPreStatePayloadHeader(stateHeader, blk.Block().Body())
	if err != nil {
		return errors.Wrap(err, "could not check if merge block is terminal")
	}
	if !atTransition {
		return nil
	}
	return s.validateMergeBlock(ctx, blk)
}<|MERGE_RESOLUTION|>--- conflicted
+++ resolved
@@ -347,13 +347,8 @@
 		return errWrongBlockCount
 	}
 
-<<<<<<< HEAD
 	if err := consensusblocks.BeaconBlockIsNil(blks[0]); err != nil {
-		return nil, nil, invalidBlock{err}
-=======
-	if err := wrapper.BeaconBlockIsNil(blks[0]); err != nil {
 		return invalidBlock{err}
->>>>>>> 95c140b5
 	}
 	b := blks[0].Block()
 
