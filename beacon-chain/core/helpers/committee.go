--- conflicted
+++ resolved
@@ -317,9 +317,10 @@
 		return false, fmt.Errorf("could not retrieve crosslink committees at slot: %v", err)
 	}
 
-<<<<<<< HEAD
-=======
-	return committees
+	if committee == nil {
+		return false, fmt.Errorf("no committee exist for shard in the attestation")
+	}
+	return VerifyBitfield(att.AggregationBitfield, len(committee))
 }
 
 // VerifyAttestationBitfield verifies that an attestations bitfield is valid in respect
@@ -336,7 +337,6 @@
 			break
 		}
 	}
->>>>>>> fbac09c1
 	if committee == nil {
 		return false, fmt.Errorf("no committee exist for shard in the attestation")
 	}
