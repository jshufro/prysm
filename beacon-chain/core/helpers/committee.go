--- conflicted
+++ resolved
@@ -273,24 +273,11 @@
 	return nil
 }
 
-<<<<<<< HEAD
 // Returns the active indices and the total active balance of the validators in input `state` and during input `epoch`.
-func activeIndicesAndBalance(state iface.ReadOnlyBeaconState, epoch types.Epoch) ([]types.ValidatorIndex, uint64, error) {
+func activeIndicesAndBalance(s state.ReadOnlyBeaconState, epoch types.Epoch) ([]types.ValidatorIndex, uint64, error) {
 	balances := uint64(0)
-	indices := make([]types.ValidatorIndex, 0, state.NumValidators())
-	if err := state.ReadFromEveryValidator(func(idx int, val iface.ReadOnlyValidator) error {
-=======
-// ShuffledIndices uses input beacon state and returns the shuffled indices of the input epoch,
-// the shuffled indices then can be used to break up into committees.
-func ShuffledIndices(s state.ReadOnlyBeaconState, epoch types.Epoch) ([]types.ValidatorIndex, error) {
-	seed, err := Seed(s, epoch, params.BeaconConfig().DomainBeaconAttester)
-	if err != nil {
-		return nil, errors.Wrapf(err, "could not get seed for epoch %d", epoch)
-	}
-
 	indices := make([]types.ValidatorIndex, 0, s.NumValidators())
 	if err := s.ReadFromEveryValidator(func(idx int, val state.ReadOnlyValidator) error {
->>>>>>> c0076cc7
 		if IsActiveValidatorUsingTrie(val, epoch) {
 			balances += val.EffectiveBalance()
 			indices = append(indices, types.ValidatorIndex(idx))
@@ -423,7 +410,7 @@
 // 1.) Checks if the public key exists in the sync committee cache
 // 2.) If 1 fails, checks if the public key exists in the input current sync committee object
 func IsCurrentPeriodSyncCommittee(
-	st iface.BeaconStateAltair, valIdx types.ValidatorIndex,
+	st state.BeaconStateAltair, valIdx types.ValidatorIndex,
 ) (bool, error) {
 	root, err := syncPeriodBoundaryRoot(st)
 	if err != nil {
@@ -460,7 +447,7 @@
 // 1.) Checks if the public key exists in the sync committee cache
 // 2.) If 1 fails, checks if the public key exists in the input next sync committee object
 func IsNextPeriodSyncCommittee(
-	st iface.BeaconStateAltair, valIdx types.ValidatorIndex,
+	st state.BeaconStateAltair, valIdx types.ValidatorIndex,
 ) (bool, error) {
 	root, err := syncPeriodBoundaryRoot(st)
 	if err != nil {
@@ -487,7 +474,7 @@
 // CurrentPeriodSyncSubcommitteeIndices returns the subcommittee indices of the
 // current period sync committee for input validator.
 func CurrentPeriodSyncSubcommitteeIndices(
-	st iface.BeaconStateAltair, valIdx types.ValidatorIndex,
+	st state.BeaconStateAltair, valIdx types.ValidatorIndex,
 ) ([]types.CommitteeIndex, error) {
 	root, err := syncPeriodBoundaryRoot(st)
 	if err != nil {
@@ -521,7 +508,7 @@
 
 // NextPeriodSyncSubcommitteeIndices returns the subcommittee indices of the next period sync committee for input validator.
 func NextPeriodSyncSubcommitteeIndices(
-	st iface.BeaconStateAltair, valIdx types.ValidatorIndex,
+	st state.BeaconStateAltair, valIdx types.ValidatorIndex,
 ) ([]types.CommitteeIndex, error) {
 	root, err := syncPeriodBoundaryRoot(st)
 	if err != nil {
@@ -548,8 +535,8 @@
 // UpdateSyncCommitteeCache updates sync committee cache.
 // It uses `state`'s latest block header root as key. To avoid miss usage, it disallows
 // block header with state root zeroed out.
-func UpdateSyncCommitteeCache(state iface.BeaconStateAltair) error {
-	nextSlot := state.Slot() + 1
+func UpdateSyncCommitteeCache(st state.BeaconStateAltair) error {
+	nextSlot := st.Slot() + 1
 	if nextSlot%params.BeaconConfig().SlotsPerEpoch != 0 {
 		return errors.New("not at the end of the epoch to update cache")
 	}
@@ -557,7 +544,7 @@
 		return errors.New("not at sync committee period boundary to update cache")
 	}
 
-	header := state.LatestBlockHeader()
+	header := st.LatestBlockHeader()
 	if bytes.Equal(header.StateRoot, params.BeaconConfig().ZeroHash[:]) {
 		return errors.New("zero hash state root can't be used to update cache")
 	}
@@ -567,7 +554,7 @@
 		return err
 	}
 
-	return syncCommitteeCache.UpdatePositionsInCommittee(prevBlockRoot, state)
+	return syncCommitteeCache.UpdatePositionsInCommittee(prevBlockRoot, st)
 }
 
 // Loop through `pubKeys` for matching `pubKey` and get the indices where it matches.
@@ -584,13 +571,13 @@
 // Retrieve the current sync period boundary root by calculating sync period start epoch
 // and calling `BlockRoot`.
 // It uses the boundary slot - 1 for block root. (Ex: SlotsPerEpoch * EpochsPerSyncCommitteePeriod - 1)
-func syncPeriodBoundaryRoot(state iface.ReadOnlyBeaconState) ([]byte, error) {
+func syncPeriodBoundaryRoot(st state.ReadOnlyBeaconState) ([]byte, error) {
 	// Can't call `BlockRoot` until the first slot.
-	if state.Slot() == params.BeaconConfig().GenesisSlot {
+	if st.Slot() == params.BeaconConfig().GenesisSlot {
 		return params.BeaconConfig().ZeroHash[:], nil
 	}
 
-	startEpoch, err := SyncCommitteePeriodStartEpoch(CurrentEpoch(state))
+	startEpoch, err := SyncCommitteePeriodStartEpoch(CurrentEpoch(st))
 	if err != nil {
 		return nil, err
 	}
@@ -604,7 +591,7 @@
 		startEpochSlot--
 	}
 
-	return BlockRootAtSlot(state, startEpochSlot)
+	return BlockRootAtSlot(st, startEpochSlot)
 }
 
 // This computes proposer indices of the current epoch and returns a list of proposer indices,
