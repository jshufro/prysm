load("@prysm//tools/go:def.bzl", "go_library", "go_test")

go_library(
    name = "go_default_library",
    srcs = [
        "attestation.go",
        "block.go",
        "committee.go",
        "genesis.go",
        "randao.go",
        "rewards_penalties.go",
        "shuffle.go",
        "signing_root.go",
        "slot_epoch.go",
        "validators.go",
        "weak_subjectivity.go",
    ],
    importpath = "github.com/prysmaticlabs/prysm/beacon-chain/core/helpers",
    visibility = [
        "//beacon-chain:__subpackages__",
        "//endtoend/evaluators:__pkg__",
        "//fuzz:__pkg__",
        "//shared/attestationutil:__pkg__",
        "//shared/benchutil/benchmark_files:__subpackages__",
        "//shared/depositutil:__pkg__",
        "//shared/interop:__pkg__",
        "//shared/keystore:__pkg__",
        "//shared/p2putils:__pkg__",
        "//shared/testutil:__pkg__",
        "//shared/testutil/altair:__pkg__",
        "//slasher:__subpackages__",
        "//spectest:__subpackages__",
        "//tools:__subpackages__",
        "//validator:__subpackages__",
    ],
    deps = [
        "//beacon-chain/cache:go_default_library",
        "//beacon-chain/state/interface:go_default_library",
        "//proto/interfaces:go_default_library",
        "//proto/prysm/v1alpha1:go_default_library",
        "//proto/prysm/v2/state:go_default_library",
        "//shared/bls:go_default_library",
        "//shared/bytesutil:go_default_library",
        "//shared/hashutil:go_default_library",
        "//shared/mathutil:go_default_library",
        "//shared/params:go_default_library",
        "//shared/sliceutil:go_default_library",
        "//shared/timeutils:go_default_library",
        "//shared/trieutil:go_default_library",
        "@com_github_ethereum_go_ethereum//common/math:go_default_library",
        "@com_github_ferranbt_fastssz//:go_default_library",
        "@com_github_pkg_errors//:go_default_library",
        "@com_github_prysmaticlabs_eth2_types//:go_default_library",
        "@com_github_prysmaticlabs_go_bitfield//:go_default_library",
        "@com_github_sirupsen_logrus//:go_default_library",
    ],
)

go_test(
    name = "go_default_test",
    size = "medium",
    srcs = [
        "attestation_test.go",
        "block_test.go",
        "committee_test.go",
        "randao_test.go",
        "rewards_penalties_test.go",
        "shuffle_test.go",
        "signing_root_test.go",
        "slot_epoch_test.go",
        "validators_test.go",
        "weak_subjectivity_test.go",
    ],
    embed = [":go_default_library"],
    shard_count = 2,
    deps = [
        "//beacon-chain/cache:go_default_library",
        "//beacon-chain/state/interface:go_default_library",
        "//beacon-chain/state/v1:go_default_library",
<<<<<<< HEAD
        "//beacon-chain/state/v2:go_default_library",
        "//proto/beacon/p2p/v1:go_default_library",
=======
>>>>>>> 2d10bcf1
        "//proto/prysm/v1alpha1:go_default_library",
        "//proto/prysm/v2/state:go_default_library",
        "//shared/bls:go_default_library",
        "//shared/bytesutil:go_default_library",
        "//shared/hashutil:go_default_library",
        "//shared/params:go_default_library",
        "//shared/sliceutil:go_default_library",
        "//shared/testutil:go_default_library",
        "//shared/testutil/assert:go_default_library",
        "//shared/testutil/require:go_default_library",
        "//shared/timeutils:go_default_library",
        "@com_github_google_gofuzz//:go_default_library",
        "@com_github_prysmaticlabs_eth2_types//:go_default_library",
        "@com_github_prysmaticlabs_go_bitfield//:go_default_library",
    ],
)<|MERGE_RESOLUTION|>--- conflicted
+++ resolved
@@ -77,11 +77,7 @@
         "//beacon-chain/cache:go_default_library",
         "//beacon-chain/state/interface:go_default_library",
         "//beacon-chain/state/v1:go_default_library",
-<<<<<<< HEAD
         "//beacon-chain/state/v2:go_default_library",
-        "//proto/beacon/p2p/v1:go_default_library",
-=======
->>>>>>> 2d10bcf1
         "//proto/prysm/v1alpha1:go_default_library",
         "//proto/prysm/v2/state:go_default_library",
         "//shared/bls:go_default_library",
