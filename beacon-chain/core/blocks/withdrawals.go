--- conflicted
+++ resolved
@@ -86,22 +86,6 @@
 		return nil, errors.Wrap(err, "could not get expected withdrawals")
 	}
 	if len(expected) != len(withdrawals) {
-<<<<<<< HEAD
-		return nil, errors.New("invalid number of withdrawals")
-	}
-	for i, withdrawal := range withdrawals {
-		if withdrawal.WithdrawalIndex != expected[i].WithdrawalIndex {
-			return nil, errors.New("invalid withdrawal index")
-		}
-		if withdrawal.ValidatorIndex != expected[i].ValidatorIndex {
-			return nil, errors.New("invalid validator index")
-		}
-		if bytesutil.ToBytes20(withdrawal.ExecutionAddress) != bytesutil.ToBytes20(expected[i].ExecutionAddress) {
-			return nil, errors.New("invalid execution address")
-		}
-		if withdrawal.Amount != expected[i].Amount {
-			return nil, errors.New("invalid withdrawal amount")
-=======
 		return nil, errInvalidWithdrawalNumber
 	}
 	for i, withdrawal := range withdrawals {
@@ -116,7 +100,6 @@
 		}
 		if withdrawal.Amount != expected[i].Amount {
 			return nil, errInvalidWithdrawalAmount
->>>>>>> 4e342b88
 		}
 		err := helpers.DecreaseBalance(st, withdrawal.ValidatorIndex, withdrawal.Amount)
 		if err != nil {
@@ -125,11 +108,7 @@
 	}
 	if len(withdrawals) > 0 {
 		if err := st.SetNextWithdrawalIndex(withdrawals[len(withdrawals)-1].WithdrawalIndex + 1); err != nil {
-<<<<<<< HEAD
-			return nil, errors.Wrap(err, "could not set withdrawal index")
-=======
 			return nil, errors.Wrap(err, "could not set next withdrawal index")
->>>>>>> 4e342b88
 		}
 		if err := st.SetLastWithdrawalValidatorIndex(withdrawals[len(withdrawals)-1].ValidatorIndex); err != nil {
 			return nil, errors.Wrap(err, "could not set latest withdrawal validator index")
