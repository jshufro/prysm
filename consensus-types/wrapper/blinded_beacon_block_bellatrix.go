package wrapper

import (
	"github.com/pkg/errors"
	ssz "github.com/prysmaticlabs/fastssz"
	"github.com/prysmaticlabs/prysm/consensus-types/interfaces"
	types "github.com/prysmaticlabs/prysm/consensus-types/primitives"
	eth "github.com/prysmaticlabs/prysm/proto/prysm/v1alpha1"
	validatorpb "github.com/prysmaticlabs/prysm/proto/prysm/v1alpha1/validator-client"
	"github.com/prysmaticlabs/prysm/runtime/version"
	"google.golang.org/protobuf/proto"
)

var (
	_ = interfaces.SignedBeaconBlock(&signedBlindedBeaconBlockBellatrix{})
	_ = interfaces.BeaconBlock(&blindedBeaconBlockBellatrix{})
	_ = interfaces.BeaconBlockBody(&blindedBeaconBlockBodyBellatrix{})
)

// signedBlindedBeaconBlockBellatrix is a convenience wrapper around a Bellatrix blinded beacon block
// object. This wrapper allows us to conform to a common interface so that beacon
// blocks for future forks can also be applied across prysm without issues.
type signedBlindedBeaconBlockBellatrix struct {
	b *eth.SignedBlindedBeaconBlockBellatrix
}

// wrappedBellatrixSignedBlindedBeaconBlock is a constructor which wraps a protobuf Bellatrix blinded block with the block wrapper.
func wrappedBellatrixSignedBlindedBeaconBlock(b *eth.SignedBlindedBeaconBlockBellatrix) (interfaces.SignedBeaconBlock, error) {
	w := signedBlindedBeaconBlockBellatrix{b: b}
	if w.IsNil() {
		return nil, ErrNilObjectWrapped
	}
	return w, nil
}

// Signature returns the respective block signature.
func (w signedBlindedBeaconBlockBellatrix) Signature() []byte {
	return w.b.Signature
}

// Block returns the underlying beacon block object.
func (w signedBlindedBeaconBlockBellatrix) Block() interfaces.BeaconBlock {
	return blindedBeaconBlockBellatrix{b: w.b.Block}
}

// IsNil checks if the underlying beacon block is nil.
func (w signedBlindedBeaconBlockBellatrix) IsNil() bool {
	return w.b == nil || w.b.Block == nil
}

// Copy performs a deep copy of the signed beacon block object.
func (w signedBlindedBeaconBlockBellatrix) Copy() interfaces.SignedBeaconBlock {
	return signedBlindedBeaconBlockBellatrix{b: eth.CopySignedBlindedBeaconBlockBellatrix(w.b)}
}

// MarshalSSZ marshals the signed beacon block to its relevant ssz form.
func (w signedBlindedBeaconBlockBellatrix) MarshalSSZ() ([]byte, error) {
	return w.b.MarshalSSZ()
}

// MarshalSSZTo marshals the signed beacon block's ssz
// form to the provided byte buffer.
func (w signedBlindedBeaconBlockBellatrix) MarshalSSZTo(dst []byte) ([]byte, error) {
	return w.b.MarshalSSZTo(dst)
}

// SizeSSZ returns the size of the serialized signed block
func (w signedBlindedBeaconBlockBellatrix) SizeSSZ() int {
	return w.b.SizeSSZ()
}

// UnmarshalSSZ unmarshals the signed beacon block from its relevant ssz
// form.
func (w signedBlindedBeaconBlockBellatrix) UnmarshalSSZ(buf []byte) error {
	return w.b.UnmarshalSSZ(buf)
}

// Proto returns the block in its underlying protobuf interface.
func (w signedBlindedBeaconBlockBellatrix) Proto() proto.Message {
	return w.b
}

// PbGenericBlock returns a generic signed beacon block.
func (w signedBlindedBeaconBlockBellatrix) PbGenericBlock() (*eth.GenericSignedBeaconBlock, error) {
	return &eth.GenericSignedBeaconBlock{
		Block: &eth.GenericSignedBeaconBlock_BlindedBellatrix{BlindedBellatrix: w.b},
	}, nil
}

// PbBellatrixBlock returns the underlying protobuf object.
func (signedBlindedBeaconBlockBellatrix) PbBellatrixBlock() (*eth.SignedBeaconBlockBellatrix, error) {
	return nil, ErrUnsupportedBellatrixBlock
}

// PbBlindedBellatrixBlock returns the underlying protobuf object.
func (w signedBlindedBeaconBlockBellatrix) PbBlindedBellatrixBlock() (*eth.SignedBlindedBeaconBlockBellatrix, error) {
	return w.b, nil
}

<<<<<<< HEAD
// PbEip4844Block is a stub.
func (signedBlindedBeaconBlockBellatrix) PbEip4844Block() (*eth.SignedBeaconBlockWithBlobKZGs, error) {
=======
// PbEip4844Block returns the underlying protobuf object.
func (w signedBlindedBeaconBlockBellatrix) PbEip4844Block() (*eth.SignedBeaconBlockWithBlobKZGs, error) {
>>>>>>> 109a0f5f
	return nil, ErrUnsupportedEip4844Block
}

// PbPhase0Block returns the underlying protobuf object.
func (signedBlindedBeaconBlockBellatrix) PbPhase0Block() (*eth.SignedBeaconBlock, error) {
	return nil, ErrUnsupportedPhase0Block
}

// PbAltairBlock returns the underlying protobuf object.
func (signedBlindedBeaconBlockBellatrix) PbAltairBlock() (*eth.SignedBeaconBlockAltair, error) {
	return nil, ErrUnsupportedAltairBlock
}

func (signedBlindedBeaconBlockBellatrix) ToBlinded() (interfaces.SignedBeaconBlock, error) {
	return nil, ErrUnsupportedVersion
}

// Version of the underlying protobuf object.
func (signedBlindedBeaconBlockBellatrix) Version() int {
	return version.BellatrixBlind
}

// Header converts the underlying protobuf object from blinded block to header format.
func (w signedBlindedBeaconBlockBellatrix) Header() (*eth.SignedBeaconBlockHeader, error) {
	root, err := w.b.Block.Body.HashTreeRoot()
	if err != nil {
		return nil, errors.Wrapf(err, "could not hash block")
	}

	return &eth.SignedBeaconBlockHeader{
		Header: &eth.BeaconBlockHeader{
			Slot:          w.b.Block.Slot,
			ProposerIndex: w.b.Block.ProposerIndex,
			ParentRoot:    w.b.Block.ParentRoot,
			StateRoot:     w.b.Block.StateRoot,
			BodyRoot:      root[:],
		},
		Signature: w.Signature(),
	}, nil
}

// blindedBeaconBlockBellatrix is the wrapper for the actual block.
type blindedBeaconBlockBellatrix struct {
	b *eth.BlindedBeaconBlockBellatrix
}

// wrappedBellatrixBlindedBeaconBlock is a constructor which wraps a protobuf Bellatrix object
// with the block wrapper.
func wrappedBellatrixBlindedBeaconBlock(b *eth.BlindedBeaconBlockBellatrix) (interfaces.BeaconBlock, error) {
	w := blindedBeaconBlockBellatrix{b: b}
	if w.IsNil() {
		return nil, ErrNilObjectWrapped
	}
	return w, nil
}

// Slot returns the respective slot of the block.
func (w blindedBeaconBlockBellatrix) Slot() types.Slot {
	return w.b.Slot
}

// ProposerIndex returns the proposer index of the beacon block.
func (w blindedBeaconBlockBellatrix) ProposerIndex() types.ValidatorIndex {
	return w.b.ProposerIndex
}

// ParentRoot returns the parent root of beacon block.
func (w blindedBeaconBlockBellatrix) ParentRoot() []byte {
	return w.b.ParentRoot
}

// StateRoot returns the state root of the beacon block.
func (w blindedBeaconBlockBellatrix) StateRoot() []byte {
	return w.b.StateRoot
}

// Body returns the underlying block body.
func (w blindedBeaconBlockBellatrix) Body() interfaces.BeaconBlockBody {
	return blindedBeaconBlockBodyBellatrix{b: w.b.Body}
}

// IsNil checks if the beacon block is nil.
func (w blindedBeaconBlockBellatrix) IsNil() bool {
	return w.b == nil
}

// IsBlinded checks if the beacon block is a blinded block.
func (blindedBeaconBlockBellatrix) IsBlinded() bool {
	return true
}

// HashTreeRoot returns the ssz root of the block.
func (w blindedBeaconBlockBellatrix) HashTreeRoot() ([32]byte, error) {
	return w.b.HashTreeRoot()
}

// HashTreeRootWith ssz hashes the BeaconBlock object with a hasher.
func (w blindedBeaconBlockBellatrix) HashTreeRootWith(hh *ssz.Hasher) error {
	return w.b.HashTreeRootWith(hh)
}

// MarshalSSZ marshals the block into its respective
// ssz form.
func (w blindedBeaconBlockBellatrix) MarshalSSZ() ([]byte, error) {
	return w.b.MarshalSSZ()
}

// MarshalSSZTo marshals the beacon block's ssz
// form to the provided byte buffer.
func (w blindedBeaconBlockBellatrix) MarshalSSZTo(dst []byte) ([]byte, error) {
	return w.b.MarshalSSZTo(dst)
}

// SizeSSZ returns the size of the serialized block.
func (w blindedBeaconBlockBellatrix) SizeSSZ() int {
	return w.b.SizeSSZ()
}

// UnmarshalSSZ unmarshals the beacon block from its relevant ssz
// form.
func (w blindedBeaconBlockBellatrix) UnmarshalSSZ(buf []byte) error {
	return w.b.UnmarshalSSZ(buf)
}

// Proto returns the underlying block object in its
// proto form.
func (w blindedBeaconBlockBellatrix) Proto() proto.Message {
	return w.b
}

// Version of the underlying protobuf object.
func (blindedBeaconBlockBellatrix) Version() int {
	return version.BellatrixBlind
}

// AsSignRequestObject returns the underlying sign request object.
func (w blindedBeaconBlockBellatrix) AsSignRequestObject() validatorpb.SignRequestObject {
	return &validatorpb.SignRequest_BlindedBlockV3{
		BlindedBlockV3: w.b,
	}
}

// blindedBeaconBlockBodyBellatrix is a wrapper of a beacon block body.
type blindedBeaconBlockBodyBellatrix struct {
	b *eth.BlindedBeaconBlockBodyBellatrix
}

// wrappedBellatrixBlindedBeaconBlockBody is a constructor which wraps a protobuf bellatrix object
// with the block wrapper.
func wrappedBellatrixBlindedBeaconBlockBody(b *eth.BlindedBeaconBlockBodyBellatrix) (interfaces.BeaconBlockBody, error) {
	w := blindedBeaconBlockBodyBellatrix{b: b}
	if w.IsNil() {
		return nil, ErrNilObjectWrapped
	}
	return w, nil
}

// RandaoReveal returns the randao reveal from the block body.
func (w blindedBeaconBlockBodyBellatrix) RandaoReveal() []byte {
	return w.b.RandaoReveal
}

// Eth1Data returns the eth1 data in the block.
func (w blindedBeaconBlockBodyBellatrix) Eth1Data() *eth.Eth1Data {
	return w.b.Eth1Data
}

// Graffiti returns the graffiti in the block.
func (w blindedBeaconBlockBodyBellatrix) Graffiti() []byte {
	return w.b.Graffiti
}

// ProposerSlashings returns the proposer slashings in the block.
func (w blindedBeaconBlockBodyBellatrix) ProposerSlashings() []*eth.ProposerSlashing {
	return w.b.ProposerSlashings
}

// AttesterSlashings returns the attester slashings in the block.
func (w blindedBeaconBlockBodyBellatrix) AttesterSlashings() []*eth.AttesterSlashing {
	return w.b.AttesterSlashings
}

// Attestations returns the stored attestations in the block.
func (w blindedBeaconBlockBodyBellatrix) Attestations() []*eth.Attestation {
	return w.b.Attestations
}

// Deposits returns the stored deposits in the block.
func (w blindedBeaconBlockBodyBellatrix) Deposits() []*eth.Deposit {
	return w.b.Deposits
}

// VoluntaryExits returns the voluntary exits in the block.
func (w blindedBeaconBlockBodyBellatrix) VoluntaryExits() []*eth.SignedVoluntaryExit {
	return w.b.VoluntaryExits
}

// SyncAggregate returns the sync aggregate in the block.
func (w blindedBeaconBlockBodyBellatrix) SyncAggregate() (*eth.SyncAggregate, error) {
	return w.b.SyncAggregate, nil
}

// IsNil checks if the block body is nil.
func (w blindedBeaconBlockBodyBellatrix) IsNil() bool {
	return w.b == nil
}

// HashTreeRoot returns the ssz root of the block body.
func (w blindedBeaconBlockBodyBellatrix) HashTreeRoot() ([32]byte, error) {
	return w.b.HashTreeRoot()
}

// Proto returns the underlying proto form of the block
// body.
func (w blindedBeaconBlockBodyBellatrix) Proto() proto.Message {
	return w.b
}

func (w blindedBeaconBlockBodyBellatrix) Execution() (interfaces.ExecutionData, error) {
	return WrappedExecutionPayloadHeader(w.b.ExecutionPayloadHeader)
}

<<<<<<< HEAD
// BlobKzgs is a stub.
func (w blindedBeaconBlockBodyBellatrix) BlobKzgs() ([][]byte, error) {
	return nil, errors.Wrapf(ErrUnsupportedField, "ExecutionPayloadHeader for %T", w)
=======
// ExecutionPayloadHeader returns the execution payload header of the block body.
func (w blindedBeaconBlockBodyBellatrix) ExecutionPayloadHeader() (*enginev1.ExecutionPayloadHeader, error) {
	return w.b.ExecutionPayloadHeader, nil
}

// BlobKzgs is a stub.
func (w blindedBeaconBlockBodyBellatrix) BlobKzgs() ([][]byte, error) {
	return nil, errors.Wrapf(ErrUnsupportedField, "BlobKzgs for %T", w)
>>>>>>> 109a0f5f
}<|MERGE_RESOLUTION|>--- conflicted
+++ resolved
@@ -97,13 +97,8 @@
 	return w.b, nil
 }
 
-<<<<<<< HEAD
-// PbEip4844Block is a stub.
-func (signedBlindedBeaconBlockBellatrix) PbEip4844Block() (*eth.SignedBeaconBlockWithBlobKZGs, error) {
-=======
 // PbEip4844Block returns the underlying protobuf object.
 func (w signedBlindedBeaconBlockBellatrix) PbEip4844Block() (*eth.SignedBeaconBlockWithBlobKZGs, error) {
->>>>>>> 109a0f5f
 	return nil, ErrUnsupportedEip4844Block
 }
 
@@ -326,18 +321,12 @@
 	return WrappedExecutionPayloadHeader(w.b.ExecutionPayloadHeader)
 }
 
-<<<<<<< HEAD
 // BlobKzgs is a stub.
 func (w blindedBeaconBlockBodyBellatrix) BlobKzgs() ([][]byte, error) {
 	return nil, errors.Wrapf(ErrUnsupportedField, "ExecutionPayloadHeader for %T", w)
-=======
-// ExecutionPayloadHeader returns the execution payload header of the block body.
-func (w blindedBeaconBlockBodyBellatrix) ExecutionPayloadHeader() (*enginev1.ExecutionPayloadHeader, error) {
-	return w.b.ExecutionPayloadHeader, nil
 }
 
 // BlobKzgs is a stub.
 func (w blindedBeaconBlockBodyBellatrix) BlobKzgs() ([][]byte, error) {
 	return nil, errors.Wrapf(ErrUnsupportedField, "BlobKzgs for %T", w)
->>>>>>> 109a0f5f
 }